# Deviations:
# - In edx-platform, DRF is a custom version; we do not use the extra features.
# - In edx-platform, django-config-models is 0.1.3; 0.1.5 has no substantive
#   behavioral changes, but explicitly supports DRF 3.2.3.
# - In edx-platform, unicodecsv is at 0.9.4, which is syntactically
#   invalid for testing in Python 3

celery==3.1.18                          # Run task workers in other locations
django==1.8.18                          # Application server
djangorestframework==3.2.3              # REST API extensions for Django
djangorestframework-oauth==1.1.0        # For enterprise REST API endpoint
django-filter==0.11.0                   # HTTP Request filters for Django and DRF
django-model-utils==2.3.1               # Provides TimeStampedModel abstract base class
edx-django-oauth2-provider==1.1.4       # edx Django OAuth2 provider
edx-drf-extensions==1.2.2               # edX extensions to django rest framework
unicodecsv==0.14.1                      # Allows exporting CSV with unicode support (a drop-in replacement for built-in csv module)
Pillow==3.4                             # Image manipulation module, required to use ImageField
django-extensions==1.5.9                # Required to use TimeStampedModel
django-simple-history==1.6.3            # History for Django models
edx-rest-api-client==1.6.0              # For accessing the Enrollment API (and possibly other edX APIs)
django-config-models==0.1.5
requests==2.9.1                         # Required for SAPSuccessFactorsAPIClient
edx-opaque-keys==0.4.0                  # Helpers for parsing course run IDs
<<<<<<< HEAD
testfixtures==5.1.1
=======
testfixtures                            # Mock objects for unit tests and doc tests
>>>>>>> 939e35f3
<|MERGE_RESOLUTION|>--- conflicted
+++ resolved
@@ -21,8 +21,4 @@
 django-config-models==0.1.5
 requests==2.9.1                         # Required for SAPSuccessFactorsAPIClient
 edx-opaque-keys==0.4.0                  # Helpers for parsing course run IDs
-<<<<<<< HEAD
-testfixtures==5.1.1
-=======
-testfixtures                            # Mock objects for unit tests and doc tests
->>>>>>> 939e35f3
+testfixtures==5.1.1                     # Mock objects for unit tests and doc tests