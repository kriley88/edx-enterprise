--- conflicted
+++ resolved
@@ -20,8 +20,5 @@
 edx-rest-api-client==1.6.0              # For accessing the Enrollment API (and possibly other edX APIs)
 django-config-models==0.1.5
 requests==2.9.1                         # Required for SAPSuccessFactorsAPIClient
-<<<<<<< HEAD
 edx-opaque-keys==0.4.0                  # Helpers for parsing course run IDs
-=======
-testfixtures                            # Mock objects for unit tests and doc tests
->>>>>>> a07c0ee7
+testfixtures==5.1.1