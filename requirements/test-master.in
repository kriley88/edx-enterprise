--- conflicted
+++ resolved
@@ -18,8 +18,4 @@
 requests==2.9.1                         # Required for SAPSuccessFactorsAPIClient
 django-waffle==0.12.0                   # Allows ability to add and control flags and switches for features
 edx-opaque-keys==0.4.0                  # Helpers for parsing course run IDs
-<<<<<<< HEAD
-testfixtures==5.1.1
-=======
-testfixtures                            # Mock objects for unit tests and doc tests
->>>>>>> 939e35f3
+testfixtures==5.1.1                     # Mock objects for unit tests and doc tests