--- conflicted
+++ resolved
@@ -17,8 +17,5 @@
 django-config-models==0.1.8
 requests==2.9.1                         # Required for SAPSuccessFactorsAPIClient
 django-waffle==0.12.0                   # Allows ability to add and control flags and switches for features
-<<<<<<< HEAD
 edx-opaque-keys==0.4.0                  # Helpers for parsing course run IDs
-=======
-testfixtures                            # Mock objects for unit tests and doc tests
->>>>>>> a07c0ee7
+testfixtures==5.1.1