--- conflicted
+++ resolved
@@ -886,11 +886,7 @@
         setup_course_catalog_api_client_mock(
             course_catalog_client_mock,
             course_run_overrides={'min_effort': None, 'max_effort': 1},
-<<<<<<< HEAD
-            course_overrides={'owners':[{'name': 'Test Organization', 'logo_image_url': 'https://fake.org/fake.png'}]}
-=======
             course_overrides={'owners': [{'name': 'Test Organization', 'logo_image_url': 'https://fake.org/fake.png'}]}
->>>>>>> f738317e
         )
         self._setup_ecommerce_client(ecommerce_api_client_mock, 30.1)
         configuration_helpers_mock.get_value.return_value = 'edX'
