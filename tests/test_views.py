"""
Module tests user-facing views of the Enterprise app.
"""
from __future__ import absolute_import, unicode_literals

import inspect

import ddt
import mock
from dateutil.parser import parse
from faker import Factory as FakerFactory
from pytest import mark

from django.conf import settings
from django.core.urlresolvers import NoReverseMatch, reverse
from django.http import HttpResponseRedirect
from django.shortcuts import render
from django.test import Client, TestCase

from enterprise.models import EnterpriseCourseEnrollment, EnterpriseCustomerUser, UserDataSharingConsentAudit
from enterprise.utils import NotConnectedToOpenEdX
from enterprise.views import (
    CONFIRMATION_ALERT_PROMPT,
    CONFIRMATION_ALERT_PROMPT_WARNING,
    CONSENT_REQUEST_PROMPT,
    EDX_ENTERPRISE_SUPPORT_URL,
    LMS_COURSEWARE_URL,
    LMS_DASHBOARD_URL,
    LMS_START_PREMIUM_COURSE_FLOW_URL,
    GrantDataSharingPermissions,
    HttpClientError,
)
# pylint: disable=import-error,wrong-import-order
from six.moves.urllib.parse import urlencode
from test_utils.factories import (
    EnterpriseCourseEnrollmentFactory,
    EnterpriseCustomerFactory,
    EnterpriseCustomerIdentityProviderFactory,
    EnterpriseCustomerUserFactory,
    UserFactory,
)
from test_utils.mixins import MessagesMixin


def fake_render(request, template, context):  # pylint: disable=unused-argument
    """
    Switch the request to use a template that does not depend on edx-platform.
    """
    return render(request, 'enterprise/emails/user_notification.html', context=context)


@mark.django_db
@ddt.ddt
class TestGrantDataSharingPermissions(MessagesMixin, TestCase):
    """
    Test GrantDataSharingPermissions.
    """

    def setUp(self):
        self.user = UserFactory.create(is_staff=True, is_active=True)
        self.user.set_password("QWERTY")
        self.user.save()
        self.client = Client()
        super(TestGrantDataSharingPermissions, self).setUp()

    url = reverse('grant_data_sharing_permissions')

<<<<<<< HEAD
    def _get_messages_from_response_cookies(self, response):
        """
        Get django messages set in response cookies.
        """
        # pylint: disable=protected-access
        return messages.storage.cookie.CookieStorage(response)._decode(response.cookies['messages'].value)

    def _assert_request_message(self, request_message, expected_message_tags, expected_message_text):
        """
        Verify the request message tags and text.
        """
        self.assertEqual(request_message.tags, expected_message_tags)
        self.assertEqual(request_message.message, expected_message_text)

=======
>>>>>>> 59119a28
    def _assert_enterprise_linking_messages(self, response, user_is_active=True):
        """
        Verify response messages for a learner when he/she is linked with an
        enterprise depending on whether the learner has activated the linked
        account.
        """
        response_messages = self._get_messages_from_response_cookies(response)
        if user_is_active:
            # Verify that request contains the expected success message when a
            # learner with activated account is linked with an enterprise
            self.assertEqual(len(response_messages), 1)
            self._assert_request_message(
                response_messages[0],
                'success',
                '<strong>Account created</strong> Thank you for creating an account with edX.'
            )
        else:
            # Verify that request contains the expected success message and an
            # info message when a learner with unactivated account is linked
            # with an enterprise.
            self.assertEqual(len(response_messages), 2)
            self._assert_request_message(
                response_messages[0],
                'success',
                '<strong>Account created</strong> Thank you for creating an account with edX.'
            )
            self._assert_request_message(
                response_messages[1],
                'info',
                '<strong>Activate your account</strong> Check your inbox for an activation email. '
                'You will not be able to log back into your account until you have activated it.'
            )

    @mock.patch('enterprise.views.quarantine_session')
    def test_quarantine(self, mock_quarantine):
        """
        Check that ``quarantine`` adds the appropriate items to the session.
        """
        request = mock.MagicMock()
        GrantDataSharingPermissions.quarantine(request)
        mock_quarantine.assert_called_with(request, ('enterprise.views',))

    @mock.patch('enterprise.views.lift_quarantine')
    def test_lift_quarantine(self, mock_lift):
        """
        Check that ``lift_quarantine`` removes the appropriate items.
        """
        request = mock.MagicMock()
        GrantDataSharingPermissions.lift_quarantine(request)
        mock_lift.assert_called_with(request)

    def test_get_no_patches(self):
        """
        Test that we get the right exception when nothing is patched.
        """
        client = Client()
        with self.assertRaises(NotConnectedToOpenEdX):
            client.get(self.url)

    @mock.patch('enterprise.views.get_partial_pipeline')
    @mock.patch('enterprise.views.lift_quarantine')
    @mock.patch('enterprise.views.quarantine_session')
    @mock.patch('enterprise.views.get_real_social_auth_object')
    @mock.patch('enterprise.views.get_complete_url')
    @mock.patch('enterprise.views.render', side_effect=fake_render)
    @mock.patch('enterprise.views.redirect')
    @mock.patch('enterprise.views.get_enterprise_customer_for_request')
    @mock.patch('enterprise.views.configuration_helpers')
    def test_get_no_customer_redirect(
            self,
            config_mock,
            get_ec_mock,
            redirect_mock,
            *args
    ):  # pylint: disable=unused-argument
        """
        Test that view redirects to login screen if it can't get an EnterpriseCustomer from the pipeline.

        Note that this test needs to patch `django.shortcuts.redirect`.
        This is because the target view ('signin_user') only exists in edx-platform.
        """
        config_mock.get_value.return_value = 'This Platform'
        get_ec_mock.return_value = None
        redirect_url = '/fake/path'
        mock_response = HttpResponseRedirect(redirect_url)
        redirect_mock.return_value = mock_response
        client = Client()
        response = client.get(self.url)
        self.assertRedirects(response, redirect_url, fetch_redirect_response=False)
        redirect_mock.assert_called_once_with('signin_user')

    @ddt.data(True, False)
    @mock.patch('enterprise.views.get_partial_pipeline')
    @mock.patch('enterprise.views.lift_quarantine')
    @mock.patch('enterprise.views.quarantine_session')
    @mock.patch('enterprise.views.get_real_social_auth_object')
    @mock.patch('enterprise.views.get_complete_url')
    @mock.patch('enterprise.views.render', side_effect=fake_render)
    @mock.patch('enterprise.views.get_enterprise_customer_for_request')
    @mock.patch('enterprise.views.configuration_helpers')
    def test_get_render_patched(
            self,
            enforces_data_sharing_consent,
            config_mock,
            get_ec_mock,
            *args
    ):  # pylint: disable=unused-argument
        """
        Test that we have the appropriate context when rendering the form,
        for both mandatory and optional data sharing consent.
        """
        config_mock.get_value.return_value = 'This Platform'
        fake_ec = mock.MagicMock(
            enforces_data_sharing_consent=mock.MagicMock(return_value=enforces_data_sharing_consent)
        )
        fake_ec.name = 'Fake Customer Name'
        get_ec_mock.return_value = fake_ec
        client = Client()
        response = client.get(self.url)
        expected_prompt = CONSENT_REQUEST_PROMPT.format(  # pylint: disable=no-member
            enterprise_customer_name=fake_ec.name
        )
        expected_alert = CONFIRMATION_ALERT_PROMPT.format(  # pylint: disable=no-member
            enterprise_customer_name=fake_ec.name
        )
        expected_warning = CONFIRMATION_ALERT_PROMPT_WARNING.format(  # pylint: disable=no-member
            enterprise_customer_name=fake_ec.name
        )
        expected_context = {
            'consent_request_prompt': expected_prompt,
            'confirmation_alert_prompt': expected_alert,
            'confirmation_alert_prompt_warning': expected_warning,
            'platform_name': 'This Platform',
            'enterprise_customer_name': 'Fake Customer Name',
            'sharable_items_note_header': 'Please note',
        }
        for key, value in expected_context.items():
            assert response.context[key] == value  # pylint: disable=no-member

    @mock.patch('enterprise.views.get_partial_pipeline')
    @mock.patch('enterprise.views.lift_quarantine')
    @mock.patch('enterprise.views.quarantine_session')
    @mock.patch('enterprise.views.get_real_social_auth_object')
    @mock.patch('enterprise.views.get_complete_url')
    @mock.patch('enterprise.views.render', side_effect=fake_render)
    @mock.patch('enterprise.views.get_enterprise_customer_for_request')
    @mock.patch('enterprise.views.configuration_helpers')
    def test_get_render_patched_optional(
            self,
            config_mock,
            get_ec_mock,
            *args
    ):  # pylint: disable=unused-argument
        """
        Test that we have correct context for an optional form rendering.
        """
        config_mock.get_value.return_value = 'This Platform'
        fake_ec = mock.MagicMock(
            enforces_data_sharing_consent=mock.MagicMock(return_value=False)
        )
        fake_ec.name = 'Fake Customer Name'
        get_ec_mock.return_value = fake_ec
        client = Client()
        response = client.get(self.url)
        expected_prompt = CONSENT_REQUEST_PROMPT.format(  # pylint: disable=no-member
            enterprise_customer_name=fake_ec.name
        )
        expected_alert = CONFIRMATION_ALERT_PROMPT.format(  # pylint: disable=no-member
            enterprise_customer_name=fake_ec.name
        )
        expected_warning = CONFIRMATION_ALERT_PROMPT_WARNING.format(  # pylint: disable=no-member
            enterprise_customer_name=fake_ec.name
        )
        expected_context = {
            'consent_request_prompt': expected_prompt,
            'confirmation_alert_prompt': expected_alert,
            'confirmation_alert_prompt_warning': expected_warning,
            'platform_name': 'This Platform',
            'enterprise_customer_name': 'Fake Customer Name',
            'sharable_items_note_header': 'Please note',
        }
        for key, value in expected_context.items():
            assert response.context[key] == value  # pylint: disable=no-member

    @mock.patch('enterprise.views.get_partial_pipeline')
    @mock.patch('enterprise.views.quarantine_session')
    @mock.patch('enterprise.views.lift_quarantine')
    @mock.patch('enterprise.views.configuration_helpers')
    @mock.patch('enterprise.views.render')
    @mock.patch('enterprise.views.get_complete_url')
    @mock.patch('enterprise.tpa_pipeline.get_enterprise_customer_for_request')
    @mock.patch('enterprise.views.get_real_social_auth_object')
    @mock.patch('enterprise.views.redirect')
    @mock.patch('enterprise.views.get_enterprise_customer_for_request')
    def test_post_no_customer_redirect(
            self,
            mock_get_ec,
            mock_redirect,
            *args
    ):  # pylint: disable=unused-argument
        """
        Test that when there's no customer for the request, POST redirects to the login screen.

        Note that this test needs to patch `django.shortcuts.redirect`.
        This is because the target view ('signin_user') only exists in edx-platform.
        """
        mock_get_ec.return_value = None
        redirect_url = '/fake/path'
        mock_response = HttpResponseRedirect(redirect_url)
        mock_redirect.return_value = mock_response
        client = Client()
        response = client.post(self.url)
        self.assertRedirects(response, redirect_url, fetch_redirect_response=False)
        mock_redirect.assert_called_once_with('signin_user')

    @mock.patch('enterprise.views.get_partial_pipeline')
    @mock.patch('enterprise.views.quarantine_session')
    @mock.patch('enterprise.views.lift_quarantine')
    @mock.patch('enterprise.views.configuration_helpers')
    @mock.patch('enterprise.views.render')
    @mock.patch('enterprise.views.get_complete_url')
    @mock.patch('enterprise.tpa_pipeline.get_enterprise_customer_for_request')
    @mock.patch('enterprise.views.get_real_social_auth_object')
    @mock.patch('enterprise.views.get_enterprise_customer_for_request')
    def test_post_no_user_404(
            self,
            mock_get_ec,
            mock_get_rsa,
            *args
    ):  # pylint: disable=unused-argument
        """
        Test that when there's no customer for the request, POST gives a 404.
        """
        mock_get_ec.return_value = True
        mock_get_rsa.return_value = None
        client = Client()
        response = client.post(self.url)
        assert response.status_code == 404

    @mock.patch('enterprise.views.get_partial_pipeline')
    @mock.patch('enterprise.views.quarantine_session')
    @mock.patch('enterprise.views.lift_quarantine')
    @mock.patch('enterprise.views.configuration_helpers')
    @mock.patch('enterprise.views.render')
    @mock.patch('enterprise.views.get_complete_url')
    @mock.patch('enterprise.tpa_pipeline.get_enterprise_customer_for_request')
    @mock.patch('enterprise.views.get_real_social_auth_object')
    @mock.patch('enterprise.views.get_enterprise_customer_for_request')
    def test_post_patch_real_social_auth_enforced(
            self,
            mock_get_ec,
            mock_get_rsa,
            mock_get_ec2,
            *args
    ):  # pylint: disable=unused-argument
        """
        Test an enforecd request without consent.
        """
        customer = EnterpriseCustomerFactory()
        mock_get_ec.return_value = customer
        mock_get_ec2.return_value = customer
        mock_get_rsa.return_value = mock.MagicMock(user=UserFactory())
        with self.assertRaises(NoReverseMatch):
            client = Client()
            session = client.session
            session['partial_pipeline_token'] = True
            session.save()
            client.post(self.url)
        # Ensure that when consent hasn't been provided, we don't link the user to the Enterprise Customer.
        assert UserDataSharingConsentAudit.objects.all().count() == 0
        assert EnterpriseCustomerUser.objects.all().count() == 0

    @mock.patch('enterprise.views.quarantine_session')
    @mock.patch('enterprise.views.lift_quarantine')
    @mock.patch('enterprise.views.configuration_helpers')
    @mock.patch('enterprise.views.render')
    @mock.patch('enterprise.views.get_partial_pipeline')
    @mock.patch('enterprise.views.get_complete_url')
    @mock.patch('enterprise.tpa_pipeline.get_enterprise_customer_for_request')
    @mock.patch('enterprise.views.get_real_social_auth_object')
    @mock.patch('enterprise.views.get_enterprise_customer_for_request')
    def test_permission_not_required(
            self,
            mock_get_ec,
            mock_get_rsa,
            mock_get_ec2,
            mock_url,
            mock_partial,
            *args
    ):  # pylint: disable=unused-argument
        """
        Test an unenforced request
        """
        customer = EnterpriseCustomerFactory(enable_data_sharing_consent=False)
        mock_get_ec.return_value = customer
        mock_get_ec2.return_value = customer
        mock_get_rsa.return_value = mock.MagicMock(user=UserFactory())
        mock_url.return_value = '/'
        mock_partial.return_value = {'backend': 'fake_backend'}
        client = Client()
        response = client.post(self.url)
        assert UserDataSharingConsentAudit.objects.all().count() == 1
        assert EnterpriseCustomerUser.objects.all().count() == 1
        assert not UserDataSharingConsentAudit.objects.all()[0].enabled
        assert response.status_code == 302

    @mock.patch('enterprise.views.quarantine_session')
    @mock.patch('enterprise.views.lift_quarantine')
    @mock.patch('enterprise.views.render')
    @mock.patch('enterprise.views.get_partial_pipeline')
    @mock.patch('enterprise.views.configuration_helpers')
    @mock.patch('enterprise.views.get_complete_url')
    @mock.patch('enterprise.tpa_pipeline.get_enterprise_customer_for_request')
    @mock.patch('enterprise.views.get_real_social_auth_object')
    @mock.patch('enterprise.views.get_enterprise_customer_for_request')
    @ddt.data(False, True)
    def test_post_patch_real_social_auth_enabled(
            self,
            user_is_active,
            mock_get_ec,
            mock_get_rsa,
            mock_get_ec2,
            mock_url,
            mock_config,
            mock_partial,
            *args
    ):  # pylint: disable=unused-argument
        """
        Test an enforced request with consent and rendering patched in.
        """
        mock_config.get_value.return_value = 'edX'
        customer = EnterpriseCustomerFactory()
        mock_get_ec.return_value = customer
        mock_get_ec2.return_value = customer
        mock_get_rsa.return_value = mock.MagicMock(user=UserFactory(is_active=user_is_active))
        mock_url.return_value = '/'
        client = Client()
        mock_partial.return_value = {'backend': 'fake_backend'}
        response = client.post(self.url, {'data_sharing_consent': True})
        assert UserDataSharingConsentAudit.objects.all().count() == 1
        assert EnterpriseCustomerUser.objects.all().count() == 1
        assert UserDataSharingConsentAudit.objects.all()[0].enabled
        assert response.status_code == 302

        # Now verify that response contains the expected messages when a
        # learner is linked with an enterprise
        self._assert_enterprise_linking_messages(response, user_is_active)

    @mock.patch('enterprise.views.get_partial_pipeline')
    @mock.patch('enterprise.views.quarantine_session')
    @mock.patch('enterprise.views.lift_quarantine')
    @mock.patch('enterprise.views.configuration_helpers')
    @mock.patch('enterprise.views.render')
    @mock.patch('enterprise.views.get_complete_url')
    @mock.patch('enterprise.tpa_pipeline.get_enterprise_customer_for_request')
    @mock.patch('enterprise.views.get_real_social_auth_object')
    @mock.patch('enterprise.views.get_enterprise_customer_for_request')
    def test_post_patch_real_social_auth_no_consent_provided(
            self,
            mock_get_ec,
            mock_get_rsa,
            mock_get_ec2,
            mock_url,
            *args
    ):  # pylint: disable=unused-argument
        """
        Test an enforced request with consent and rendering patched in.
        """
        customer = EnterpriseCustomerFactory()
        mock_get_ec.return_value = customer
        mock_get_ec2.return_value = customer
        mock_get_rsa.return_value = mock.MagicMock(user=UserFactory())
        mock_url.return_value = '/'
        client = Client()
        session = client.session
        session['partial_pipeline_token'] = {'backend': 'fake_backend'}
        session.save()
        response = client.post(self.url, {'failure_url': 'http://google.com/'})
        assert UserDataSharingConsentAudit.objects.all().count() == 0
        assert EnterpriseCustomerUser.objects.all().count() == 0
        assert response.status_code == 302

    def _login(self):
        """
        Log user in.
        """
        assert self.client.login(username=self.user.username, password="QWERTY")

    @mock.patch('enterprise.views.get_partial_pipeline')
    @mock.patch('enterprise.views.get_complete_url')
    @mock.patch('enterprise.tpa_pipeline.get_enterprise_customer_for_request')
    @mock.patch('enterprise.views.get_real_social_auth_object')
    @mock.patch('enterprise.views.get_enterprise_customer_for_request')
    @mock.patch('enterprise.views.quarantine_session')
    @mock.patch('enterprise.views.lift_quarantine')
    @mock.patch('enterprise.views.render', side_effect=fake_render)
    @mock.patch('enterprise.views.configuration_helpers')
    @mock.patch('enterprise.views.CourseApiClient')
    @ddt.data(
        (False, False),
        (True, True),
    )
    @ddt.unpack
    def test_get_course_specific_consent(
            self,
            enrollment_deferred,
            supply_customer_uuid,
            course_api_client_mock,
            mock_config,
            *args
    ):  # pylint: disable=unused-argument
        course_id = 'course-v1:edX+DemoX+Demo_Course'
        mock_config.get_value.return_value = 'My Platform'
        client = course_api_client_mock.return_value
        client.get_course_details.return_value = {
            'name': 'edX Demo Course',
        }
        self._login()
        enterprise_customer = EnterpriseCustomerFactory(
            name='Starfleet Academy',
            enable_data_sharing_consent=True,
            enforce_data_sharing_consent='at_enrollment',
        )
        ecu = EnterpriseCustomerUserFactory(
            user_id=self.user.id,
            enterprise_customer=enterprise_customer
        )
        EnterpriseCourseEnrollment.objects.create(
            enterprise_customer_user=ecu,
            course_id=course_id
        )
        params = {
            'course_id': 'course-v1:edX+DemoX+Demo_Course',
            'next': 'https://google.com'
        }
        if enrollment_deferred:
            params['enrollment_deferred'] = True
        if supply_customer_uuid:
            params['enterprise_id'] = str(enterprise_customer.uuid)
        response = self.client.get(self.url, data=params)
        assert response.status_code == 200
        expected_prompt = (
            'To access this course, you must first consent to share your learning achievements '
            'with <b>Starfleet Academy</b>.'
        )
        expected_alert = (
            'In order to start this course and use your discount, <b>you must</b> consent to share your '
            'course data with Starfleet Academy.'
        )

        for key, value in {
                "platform_name": "My Platform",
                "consent_request_prompt": expected_prompt,
                "requested_permissions_header": (
                    'Per the <a href="#consent-policy-dropdown-bar" '
                    'class="policy-dropdown-link background-input failure-link" id="policy-dropdown-link">'
                    'Data Sharing Policy</a>, <b>Starfleet Academy</b> would like to know about:'
                ),
                'confirmation_alert_prompt': expected_alert,
                'confirmation_alert_prompt_warning': '',
                'sharable_items_footer': (
                    'My permission applies only to data from courses or programs that are sponsored by '
                    'Starfleet Academy, and not to data from any My Platform courses or programs that '
                    'I take on my own. I understand that once I grant my permission to allow data to be shared '
                    'with Starfleet Academy, I may not withdraw my permission but I may elect to unenroll '
                    'from any courses or programs that are sponsored by Starfleet Academy.'
                ),
                "course_id": "course-v1:edX+DemoX+Demo_Course",
                "course_name": "edX Demo Course",
                "redirect_url": "https://google.com",
                "enterprise_customer_name": ecu.enterprise_customer.name,
                "course_specific": True,
                "enrollment_deferred": enrollment_deferred,
                "welcome_text": "Welcome to My Platform.",
                'sharable_items_note_header': 'Please note',
        }.items():
            assert response.context[key] == value  # pylint:disable=no-member

    @mock.patch('enterprise.views.get_partial_pipeline')
    @mock.patch('enterprise.views.get_complete_url')
    @mock.patch('enterprise.tpa_pipeline.get_enterprise_customer_for_request')
    @mock.patch('enterprise.views.get_real_social_auth_object')
    @mock.patch('enterprise.views.get_enterprise_customer_for_request')
    @mock.patch('enterprise.views.quarantine_session')
    @mock.patch('enterprise.views.lift_quarantine')
    @mock.patch('enterprise.views.render', side_effect=fake_render)
    @mock.patch('enterprise.views.configuration_helpers')
    @mock.patch('enterprise.views.CourseApiClient')
    @ddt.data(
        (False, False),
        (True, True),
    )
    @ddt.unpack
    def test_get_course_specific_consent_ec_requires_account_level(
            self,
            enrollment_deferred,
            supply_customer_uuid,
            course_api_client_mock,
            mock_config,
            *args
    ):  # pylint: disable=unused-argument
        course_id = 'course-v1:edX+DemoX+Demo_Course'
        mock_config.get_value.return_value = 'My Platform'
        client = course_api_client_mock.return_value
        client.get_course_details.return_value = {
            'name': 'edX Demo Course',
        }
        self._login()
        enterprise_customer = EnterpriseCustomerFactory(
            name='Starfleet Academy',
            enable_data_sharing_consent=True,
            enforce_data_sharing_consent='at_enrollment',
            require_account_level_consent=True,
        )
        ecu = EnterpriseCustomerUserFactory(
            user_id=self.user.id,
            enterprise_customer=enterprise_customer
        )
        EnterpriseCourseEnrollment.objects.create(
            enterprise_customer_user=ecu,
            course_id=course_id
        )
        params = {
            'course_id': 'course-v1:edX+DemoX+Demo_Course',
            'next': 'https://google.com'
        }
        if enrollment_deferred:
            params['enrollment_deferred'] = True
        if supply_customer_uuid:
            params['enterprise_id'] = str(enterprise_customer.uuid)
        response = self.client.get(self.url, data=params)
        assert response.status_code == 200
        expected_prompt = (
            'To access this and other courses sponsored by <b>Starfleet Academy</b>, and to '
            'use the discounts available to you, you must first consent to share your '
            'learning achievements with <b>Starfleet Academy</b>.'
        )
        expected_alert = (
            'In order to start this course and use your discount, <b>you must</b> consent to share your '
            'course data with Starfleet Academy.'
        )
        for key, value in {
                "platform_name": "My Platform",
                "consent_request_prompt": expected_prompt,
                'confirmation_alert_prompt': expected_alert,
                'confirmation_alert_prompt_warning': '',
                'sharable_items_footer': (
                    'My permission applies only to data from courses or programs that are sponsored by '
                    'Starfleet Academy, and not to data from any My Platform courses or programs that '
                    'I take on my own. I understand that once I grant my permission to allow data to be shared '
                    'with Starfleet Academy, I may not withdraw my permission but I may elect to unenroll '
                    'from any courses or programs that are sponsored by Starfleet Academy.'
                ),
                "course_id": "course-v1:edX+DemoX+Demo_Course",
                "course_name": "edX Demo Course",
                "redirect_url": "https://google.com",
                "enterprise_customer_name": ecu.enterprise_customer.name,
                "course_specific": True,
                "enrollment_deferred": enrollment_deferred,
                "policy_link_template": "",
                "sharable_items_note_header": "Please note",
        }.items():
            assert response.context[key] == value  # pylint:disable=no-member

    @mock.patch('enterprise.views.get_partial_pipeline')
    @mock.patch('enterprise.views.get_complete_url')
    @mock.patch('enterprise.tpa_pipeline.get_enterprise_customer_for_request')
    @mock.patch('enterprise.views.get_real_social_auth_object')
    @mock.patch('enterprise.views.get_enterprise_customer_for_request')
    @mock.patch('enterprise.views.quarantine_session')
    @mock.patch('enterprise.views.lift_quarantine')
    @mock.patch('enterprise.views.configuration_helpers')
    @mock.patch('enterprise.views.render', side_effect=fake_render)
    @mock.patch('enterprise.views.CourseApiClient')
    def test_get_course_specific_consent_invalid_params(
            self,
            course_api_client_mock,
            mock_config,
            *args
    ):  # pylint: disable=unused-argument
        course_id = 'course-v1:edX+DemoX+Demo_Course'
        mock_config.get_value.return_value = 'My Platform'
        client = course_api_client_mock.return_value
        client.get_course_details.return_value = {
            'name': 'edX Demo Course',
        }
        self._login()
        enterprise_customer = EnterpriseCustomerFactory(
            name='Starfleet Academy',
            enable_data_sharing_consent=True,
            enforce_data_sharing_consent='at_enrollment',
        )
        ecu = EnterpriseCustomerUserFactory(
            user_id=self.user.id,
            enterprise_customer=enterprise_customer
        )
        EnterpriseCourseEnrollment.objects.create(
            enterprise_customer_user=ecu,
            course_id=course_id
        )
        params = {
            'course_id': 'course-v1:edX+DemoX+Demo_Course',
            'next': 'https://google.com',
            'enrollment_deferred': True,
        }
        response = self.client.get(self.url, data=params)
        assert response.status_code == 404

    @mock.patch('enterprise.views.get_partial_pipeline')
    @mock.patch('enterprise.views.get_complete_url')
    @mock.patch('enterprise.tpa_pipeline.get_enterprise_customer_for_request')
    @mock.patch('enterprise.views.get_real_social_auth_object')
    @mock.patch('enterprise.views.get_enterprise_customer_for_request')
    @mock.patch('enterprise.views.quarantine_session')
    @mock.patch('enterprise.views.lift_quarantine')
    @mock.patch('enterprise.views.render', side_effect=fake_render)
    @mock.patch('enterprise.views.configuration_helpers')
    @mock.patch('enterprise.views.CourseApiClient')
    def test_get_course_specific_consent_unauthenticated_user(
            self,
            course_api_client_mock,
            mock_config,
            *args
    ):  # pylint: disable=unused-argument
        course_id = 'course-v1:edX+DemoX+Demo_Course'
        mock_config.get_value.return_value = 'My Platform'
        enterprise_customer = EnterpriseCustomerFactory(
            name='Starfleet Academy',
            enable_data_sharing_consent=True,
            enforce_data_sharing_consent='at_enrollment',
        )
        client = course_api_client_mock.return_value
        client.get_course_details.return_value = {
            'name': 'edX Demo Course',
        }
        ecu = EnterpriseCustomerUserFactory(
            user_id=self.user.id,
            enterprise_customer=enterprise_customer
        )
        EnterpriseCourseEnrollment.objects.create(
            enterprise_customer_user=ecu,
            course_id=course_id
        )
        response = self.client.get(
            self.url + '?course_id=course-v1%3AedX%2BDemoX%2BDemo_Course&next=https%3A%2F%2Fgoogle.com'
        )
        assert response.status_code == 302
        self.assertRedirects(
            response,
            (
                '/accounts/login/?next=/enterprise/grant_data_sharing_permissions%3Fcourse_id%3Dcourse-v1'
                '%253AedX%252BDemoX%252BDemo_Course%26next%3Dhttps%253A%252F%252Fgoogle.com'
            ),
            fetch_redirect_response=False
        )

    @mock.patch('enterprise.views.get_partial_pipeline')
    @mock.patch('enterprise.views.get_complete_url')
    @mock.patch('enterprise.tpa_pipeline.get_enterprise_customer_for_request')
    @mock.patch('enterprise.views.get_real_social_auth_object')
    @mock.patch('enterprise.views.get_enterprise_customer_for_request')
    @mock.patch('enterprise.views.quarantine_session')
    @mock.patch('enterprise.views.lift_quarantine')
    @mock.patch('enterprise.views.render', side_effect=fake_render)
    @mock.patch('enterprise.views.configuration_helpers')
    @mock.patch('enterprise.views.CourseApiClient')
    def test_get_course_specific_consent_bad_api_response(
            self,
            course_api_client_mock,
            mock_config,
            *args
    ):  # pylint: disable=unused-argument
        self._login()
        course_id = 'course-v1:edX+DemoX+Demo_Course'
        mock_config.get_value.return_value = 'My Platform'
        enterprise_customer = EnterpriseCustomerFactory(
            name='Starfleet Academy',
            enable_data_sharing_consent=True,
            enforce_data_sharing_consent='at_enrollment',
        )
        client = course_api_client_mock.return_value
        client.get_course_details.side_effect = HttpClientError
        ecu = EnterpriseCustomerUserFactory(
            user_id=self.user.id,
            enterprise_customer=enterprise_customer
        )
        EnterpriseCourseEnrollment.objects.create(
            enterprise_customer_user=ecu,
            course_id=course_id
        )
        response = self.client.get(
            self.url + '?course_id=course-v1%3AedX%2BDemoX%2BDemo_Course&next=https%3A%2F%2Fgoogle.com'
        )
        assert response.status_code == 404

    @mock.patch('enterprise.views.get_partial_pipeline')
    @mock.patch('enterprise.views.get_complete_url')
    @mock.patch('enterprise.tpa_pipeline.get_enterprise_customer_for_request')
    @mock.patch('enterprise.views.get_real_social_auth_object')
    @mock.patch('enterprise.views.get_enterprise_customer_for_request')
    @mock.patch('enterprise.views.quarantine_session')
    @mock.patch('enterprise.views.lift_quarantine')
    @mock.patch('enterprise.views.render', side_effect=fake_render)
    @mock.patch('enterprise.views.configuration_helpers')
    @mock.patch('enterprise.views.CourseApiClient')
    def test_get_course_specific_consent_not_needed(
            self,
            course_api_client_mock,
            mock_config,
            *args
    ):  # pylint: disable=unused-argument
        self._login()
        course_id = 'course-v1:edX+DemoX+Demo_Course'
        mock_config.get_value.return_value = 'My Platform'
        enterprise_customer = EnterpriseCustomerFactory(
            name='Starfleet Academy',
            enable_data_sharing_consent=True,
            enforce_data_sharing_consent='at_enrollment',
        )
        client = course_api_client_mock.return_value
        client.get_course_details.return_value = {
            'name': 'edX Demo Course',
        }
        ecu = EnterpriseCustomerUserFactory(
            user_id=self.user.id,
            enterprise_customer=enterprise_customer
        )
        EnterpriseCourseEnrollment.objects.create(
            enterprise_customer_user=ecu,
            course_id=course_id,
            consent_granted=True,
        )
        response = self.client.get(
            self.url + '?course_id=course-v1%3AedX%2BDemoX%2BDemo_Course&next=https%3A%2F%2Fgoogle.com'
        )
        assert response.status_code == 404

    @mock.patch('enterprise.views.get_partial_pipeline')
    @mock.patch('enterprise.views.get_complete_url')
    @mock.patch('enterprise.tpa_pipeline.get_enterprise_customer_for_request')
    @mock.patch('enterprise.views.get_real_social_auth_object')
    @mock.patch('enterprise.views.get_enterprise_customer_for_request')
    @mock.patch('enterprise.views.quarantine_session')
    @mock.patch('enterprise.views.lift_quarantine')
    @mock.patch('enterprise.views.configuration_helpers')
    @mock.patch('enterprise.views.render', side_effect=fake_render)
    @mock.patch('enterprise.views.CourseApiClient')
    @mock.patch('enterprise.views.reverse')
    @ddt.data(
        (True, '/successful_enrollment'),
        (False, '/failure_url'),
    )
    @ddt.unpack
    def test_post_course_specific_consent(
            self,
            consent_provided,
            expected_redirect_url,
            reverse_mock,
            course_api_client_mock,
            *args
    ):  # pylint: disable=unused-argument
        self._login()
        course_id = 'course-v1:edX+DemoX+Demo_Course'
        enterprise_customer = EnterpriseCustomerFactory(
            name='Starfleet Academy',
            enable_data_sharing_consent=True,
            enforce_data_sharing_consent='at_enrollment',
        )
        ecu = EnterpriseCustomerUserFactory(
            user_id=self.user.id,
            enterprise_customer=enterprise_customer
        )
        enrollment = EnterpriseCourseEnrollment.objects.create(
            enterprise_customer_user=ecu,
            course_id=course_id
        )
        client = course_api_client_mock.return_value
        client.get_course_details.return_value = {
            'name': 'edX Demo Course',
        }
        reverse_mock.return_value = '/dashboard'
        post_data = {
            'course_id': course_id,
            'redirect_url': '/successful_enrollment',
            'failure_url': '/failure_url',
        }
        if consent_provided:
            post_data['data_sharing_consent'] = consent_provided

        resp = self.client.post(self.url, post_data)

        assert resp.url.endswith(expected_redirect_url)  # pylint: disable=no-member
        assert resp.status_code == 302
        enrollment.refresh_from_db()
        assert enrollment.consent_granted is consent_provided

    @mock.patch('enterprise.views.get_partial_pipeline')
    @mock.patch('enterprise.views.get_complete_url')
    @mock.patch('enterprise.tpa_pipeline.get_enterprise_customer_for_request')
    @mock.patch('enterprise.views.get_real_social_auth_object')
    @mock.patch('enterprise.views.get_enterprise_customer_for_request')
    @mock.patch('enterprise.views.quarantine_session')
    @mock.patch('enterprise.views.lift_quarantine')
    @mock.patch('enterprise.views.configuration_helpers')
    @mock.patch('enterprise.views.render', side_effect=fake_render)
    @mock.patch('enterprise.views.CourseApiClient')
    def test_post_course_specific_consent_not_provided_with_notification(
            self,
            course_api_client_mock,
            *args  # pylint: disable=unused-argument
    ):
        # Verify that enterprise learner is redirected back to enterprise
        # course enrollment page with consent decline warning message, if
        # the learner declines data sharing consent.
        self._login()
        course_id = 'course-v1:edX+DemoX+Demo_Course'
        course_name = 'edX Demo Course'
        enterprise_customer = EnterpriseCustomerFactory(
            name='Starfleet Academy',
            enable_data_sharing_consent=True,
            enforce_data_sharing_consent='at_enrollment',
        )
        enterprise_customer_user = EnterpriseCustomerUserFactory(
            user_id=self.user.id,
            enterprise_customer=enterprise_customer
        )
        enrollment = EnterpriseCourseEnrollment.objects.create(
            enterprise_customer_user=enterprise_customer_user,
            course_id=course_id
        )
        client = course_api_client_mock.return_value
        client.get_course_details.return_value = {
            'name': course_name
        }
        response = self.client.post(
            self.url,
            data={
                'course_id': course_id,
                'enterprise_customer_name': enterprise_customer.name,
                'redirect_url': '/successful_enrollment',
                'failure_url': '/failure_url?show_consent_decline_notification=true',
            },
        )
        assert response.url.endswith('/failure_url')  # pylint: disable=no-member
        assert response.status_code == 302
        enrollment.refresh_from_db()
        assert enrollment.consent_granted is False

        # Verify that request contains the expected warning message when a
        # learner decline the consent on enterprise course enrollment page.
        expected_consent_decline_msg = '<strong>We could not enroll you in <em>{course_name}</em>.</strong> ' \
                                       '<span>If you have questions or concerns about sharing your data, please ' \
                                       'contact your learning manager at {enterprise_customer_name}, or contact ' \
                                       '<a href="{edx_enterprise_support_link}" target="_blank"><i class="fa ' \
                                       'fa-external-link" aria-hidden="true"> edX support</i></a>.</span>'.format(
                                           course_name=course_name,
                                           enterprise_customer_name=enterprise_customer.name,
                                           edx_enterprise_support_link=EDX_ENTERPRISE_SUPPORT_URL,
                                       )
        response_messages = self._get_messages_from_response_cookies(response)
        self.assertEqual(len(response_messages), 1)
        self._assert_request_message(response_messages[0], 'warning', expected_consent_decline_msg)

    @mock.patch('enterprise.views.get_partial_pipeline')
    @mock.patch('enterprise.views.get_complete_url')
    @mock.patch('enterprise.tpa_pipeline.get_enterprise_customer_for_request')
    @mock.patch('enterprise.views.get_real_social_auth_object')
    @mock.patch('enterprise.views.get_enterprise_customer_for_request')
    @mock.patch('enterprise.views.quarantine_session')
    @mock.patch('enterprise.views.lift_quarantine')
    @mock.patch('enterprise.views.configuration_helpers')
    @mock.patch('enterprise.views.render', side_effect=fake_render)
    @mock.patch('enterprise.views.CourseApiClient')
    @mock.patch('enterprise.views.reverse')
    def test_post_course_specific_consent_no_user(
            self,
            reverse_mock,
            course_api_client_mock,
            *args
    ):  # pylint: disable=unused-argument
        course_id = 'course-v1:edX+DemoX+Demo_Course'
        enterprise_customer = EnterpriseCustomerFactory(
            name='Starfleet Academy',
            enable_data_sharing_consent=True,
            enforce_data_sharing_consent='at_enrollment',
        )
        ecu = EnterpriseCustomerUserFactory(
            user_id=self.user.id,
            enterprise_customer=enterprise_customer
        )
        EnterpriseCourseEnrollment.objects.create(
            enterprise_customer_user=ecu,
            course_id=course_id
        )
        client = course_api_client_mock.return_value
        client.get_course_details.return_value = {
            'name': 'edX Demo Course',
        }
        reverse_mock.return_value = '/dashboard'
        resp = self.client.post(
            self.url,
            data={
                'course_id': course_id,
                'redirect_url': '/successful_enrollment'
            },
        )
        assert resp.status_code == 302
        self.assertRedirects(
            resp,
            '/accounts/login/?next=/enterprise/grant_data_sharing_permissions',
            fetch_redirect_response=False
        )

    @mock.patch('enterprise.views.get_partial_pipeline')
    @mock.patch('enterprise.views.get_complete_url')
    @mock.patch('enterprise.tpa_pipeline.get_enterprise_customer_for_request')
    @mock.patch('enterprise.views.get_real_social_auth_object')
    @mock.patch('enterprise.views.get_enterprise_customer_for_request')
    @mock.patch('enterprise.views.quarantine_session')
    @mock.patch('enterprise.views.lift_quarantine')
    @mock.patch('enterprise.views.configuration_helpers')
    @mock.patch('enterprise.views.render', side_effect=fake_render)
    @mock.patch('enterprise.views.CourseApiClient')
    @mock.patch('enterprise.views.reverse')
    def test_post_course_specific_consent_bad_api_response(
            self,
            reverse_mock,
            course_api_client_mock,
            *args
    ):  # pylint: disable=unused-argument
        self._login()
        course_id = 'course-v1:does+not+exist'
        data_sharing_consent = True
        enterprise_customer = EnterpriseCustomerFactory(
            name='Starfleet Academy',
            enable_data_sharing_consent=True,
            enforce_data_sharing_consent='at_enrollment',
        )
        ecu = EnterpriseCustomerUserFactory(
            user_id=self.user.id,
            enterprise_customer=enterprise_customer
        )
        enrollment = EnterpriseCourseEnrollment.objects.create(
            enterprise_customer_user=ecu,
            course_id=course_id
        )
        client = course_api_client_mock.return_value
        client.get_course_details.side_effect = HttpClientError
        reverse_mock.return_value = '/dashboard'
        resp = self.client.post(
            self.url,
            data={
                'course_id': course_id,
                'data_sharing_consent': data_sharing_consent,
                'redirect_url': '/successful_enrollment'
            },
        )
        assert resp.status_code == 404
        enrollment.refresh_from_db()
        assert enrollment.consent_granted is None


class TestPushLearnerDataToIntegratedChannel(TestCase):
    """
    Test PushLearnerDataToIntegratedChannel.
    """

    url = reverse('push_learner_data')

    def test_post(self):
        client = Client()
        try:
            client.post(self.url)
            self.fail("Should have raised NotImplementedError")
        except NotImplementedError:
            pass


class TestPushCatalogDataToIntegratedChannel(TestCase):
    """
    Test PushCatalogDataToIntegratedChannel.
    """

    url = reverse('push_catalog_data')

    def test_post(self):
        client = Client()
        try:
            client.post(self.url)
            self.fail("Should have raised NotImplementedError")
        except NotImplementedError:
            pass


@mark.django_db
@ddt.ddt
class TestCourseEnrollmentView(MessagesMixin, TestCase):
    """
    Test CourseEnrollmentView.
    """

    def setUp(self):
        self.user = UserFactory.create(is_staff=True, is_active=True)
        self.user.set_password("QWERTY")
        self.user.save()
        self.client = Client()
        self.demo_course_id = 'course-v1:edX+DemoX+Demo_Course'
        self.dummy_demo_course_details_data = {
            'name': 'edX Demo Course',
            'id': self.demo_course_id,
            'course_id': self.demo_course_id,
            'start': '2015-01-01T00:00:00Z',
            'start_display': 'Jan. 1, 2015',
            'end': None,
            'media': {
                'image': {
                    'small': 'http://localhost:8000/asset-v1:edX+DemoX+Demo_Course+type@asset+block@11-132x-blog.jpg',
                    'raw': 'http://localhost:8000/asset-v1:edX+DemoX+Demo_Course+type@asset+block@11-132x-blog.jpg',
                    'large': 'http://localhost:8000/asset-v1:edX+DemoX+Demo_Course+type@asset+block@11-132x-blog.jpg'
                },
                'course_video': {
                    'uri': None
                },
                'course_image': {
                    'uri': '/asset-v1:edX+DemoX+Demo_Course+type@asset+block@11-132x-blog.jpg'
                },
            },
            'pacing': u'instructor',
            'short_description': u'',
            'org': u'edX',
            'effort': '06:00',
            'overview': None,
        }
        self.dummy_demo_course_modes = [
            {
                "slug": "professional",
                "name": "Professional Track",
                "min_price": 100,
                "sku": "sku-professional",
            },
            {
                "slug": "audit",
                "name": "Audit Track",
                "min_price": 0,
                "sku": "sku-audit",
            },
        ]
        super(TestCourseEnrollmentView, self).setUp()

    def _login(self):
        """
        Log user in.
        """
        assert self.client.login(username=self.user.username, password="QWERTY")

    def _setup_course_catalog_client(self, client_mock):
        """
        Sets up the Course Catalog API client
        """
        client = client_mock.return_value
        client.get_course_run.return_value = {
            'level_type': 'Type 1',
        }

    def _setup_organizations_client(self, client_mock):
        """
        Sets up the Organizations API client
        """
        logo_mock = mock.MagicMock()
        logo_mock.url = 'logo.png'
        data = {
            'logo': logo_mock,
            'name': 'Organization',
        }
        client_mock.get_organization.return_value = data

    def _setup_course_api_client(self, client_mock):
        """
        Sets up the Courses API client
        """
        client = client_mock.return_value
        client.get_course_details.return_value = self.dummy_demo_course_details_data

    def _setup_enrollment_client(self, client_mock):
        """
        Sets up the Enrollment API client
        """
        client = client_mock.return_value
        client.get_course_modes.return_value = self.dummy_demo_course_modes
        client.get_course_enrollment.return_value = None

    def _setup_ecommerce_client(self, client_mock, total=50):
        """
        Sets up the Ecommerce API client
        """
        dummy_price_details_mock = mock.MagicMock()
        dummy_price_details_mock.return_value = {
            'total_incl_tax': total,
        }
        price_details_mock = mock.MagicMock()
        method_name = 'baskets.calculate.get'
        attrs = {method_name: dummy_price_details_mock}
        price_details_mock.configure_mock(**attrs)
        client_mock.return_value = price_details_mock

    def _setup_registry_mock(self, registry_mock, provider_id):
        """
        Sets up the SSO Registry object
        """
        registry_mock.get.return_value.configure_mock(provider_id=provider_id, drop_existing_session=False)

    def _check_expected_enrollment_page(self, response, expected_context):
        """
        Check the response was successful, and contains the expected content.
        """
        default_context = {
            'platform_name': 'edX',
            'page_title': 'Choose Your Track',
            'course_id': self.demo_course_id,
            'course_name': self.dummy_demo_course_details_data['name'],
            'course_organization': self.dummy_demo_course_details_data['org'],
            'course_short_description': self.dummy_demo_course_details_data['short_description'],
            'course_pacing': 'Instructor-Paced',
            'course_start_date': parse(self.dummy_demo_course_details_data['start']).strftime('%B %d, %Y'),
            'course_image_uri': self.dummy_demo_course_details_data['media']['course_image']['uri'],
            'enterprise_welcome_text': (
                "<strong>Starfleet Academy</strong> has partnered with <strong>edX</strong> to "
                "offer you high-quality learning opportunities from the world's best universities."
            ),
            'confirmation_text': 'Confirm your course',
            'starts_at_text': 'Starts',
            'view_course_details_text': 'View Course Details',
            'select_mode_text': 'Please select one:',
            'price_text': 'Price',
            'continue_link_text': 'Continue',
            'course_effort': '6 hours per week, per course',
            'level_text': 'Level',
            'effort_text': 'Effort',
            'course_overview': None,
            'organization_logo': 'logo.png',
            'organization_name': 'Organization',
            'course_level_type': 'Type 1',
            'close_modal_button_text': 'Close',
        }
        default_context.update(expected_context)

        assert response.status_code == 200
        for key, value in default_context.items():
            assert response.context[key] == value  # pylint: disable=no-member

    @mock.patch('enterprise.views.get_partial_pipeline')
    @mock.patch('enterprise.views.render', side_effect=fake_render)
    @mock.patch('enterprise.tpa_pipeline.get_enterprise_customer_for_request')
    @mock.patch('enterprise.views.get_real_social_auth_object')
    @mock.patch('enterprise.views.quarantine_session')
    @mock.patch('enterprise.views.lift_quarantine')
    @mock.patch('enterprise.views.configuration_helpers')
    @mock.patch('enterprise.views.CourseApiClient')
    @mock.patch('enterprise.views.EnrollmentApiClient')
    @mock.patch('enterprise.views.organizations_helpers')
    @mock.patch('enterprise.views.CourseCatalogApiClient')
    @mock.patch('enterprise.views.ecommerce_api_client')
    @mock.patch('enterprise.utils.Registry')
    def test_get_course_enrollment_page(
            self,
            registry_mock,
            ecommerce_api_client_mock,
            course_catalog_client_mock,
            organizations_helpers_mock,
            enrollment_api_client_mock,
            course_api_client_mock,
            configuration_helpers_mock,
            *args
    ):  # pylint: disable=unused-argument
        self._setup_course_catalog_client(course_catalog_client_mock)
        self._setup_organizations_client(organizations_helpers_mock)
        self._setup_ecommerce_client(ecommerce_api_client_mock, 100)
        configuration_helpers_mock.get_value.return_value = 'edX'
        self._setup_course_api_client(course_api_client_mock)
        self._setup_enrollment_client(enrollment_api_client_mock)
        enterprise_customer = EnterpriseCustomerFactory(
            name='Starfleet Academy',
            enable_data_sharing_consent=True,
            enforce_data_sharing_consent='at_enrollment',
        )
        faker = FakerFactory.create()
        provider_id = faker.slug()  # pylint: disable=no-member
        self._setup_registry_mock(registry_mock, provider_id)
        EnterpriseCustomerIdentityProviderFactory(provider_id=provider_id, enterprise_customer=enterprise_customer)
        enterprise_landing_page_url = reverse(
            'enterprise_course_enrollment_page',
            args=[enterprise_customer.uuid, self.demo_course_id],
        )

        # Set up expected context
        course_modes = [
            {
                "mode": "professional",
                "title": "Professional Track",
                "original_price": "$100",
                "min_price": 100,
                "sku": "sku-professional",
                "final_price": "$100",
                "description": "Earn a verified certificate!",
                "premium": True,
            }
        ]
        expected_context = {
            'platform_name': 'edX',
            'page_title': 'Confirm your course',
            'course_id': self.demo_course_id,
            'course_name': self.dummy_demo_course_details_data['name'],
            'course_organization': self.dummy_demo_course_details_data['org'],
            'course_short_description': self.dummy_demo_course_details_data['short_description'],
            'course_pacing': 'Instructor-Paced',
            'course_start_date': parse(self.dummy_demo_course_details_data['start']).strftime('%B %d, %Y'),
            'course_image_uri': self.dummy_demo_course_details_data['media']['course_image']['uri'],
            'enterprise_customer': enterprise_customer,
            'welcome_text': 'Welcome to edX.',
            'enterprise_welcome_text': (
                "<strong>Starfleet Academy</strong> has partnered with <strong>edX</strong> to "
                "offer you high-quality learning opportunities from the world's best universities."
            ),
            'confirmation_text': 'Confirm your course',
            'starts_at_text': 'Starts',
            'view_course_details_text': 'View Course Details',
            'select_mode_text': 'Please select one:',
            'price_text': 'Price',
            'continue_link_text': 'Continue',
            'course_modes': course_modes,
            'premium_modes': course_modes,
        }

        self._login()
        response = self.client.get(enterprise_landing_page_url)
        self._check_expected_enrollment_page(response, expected_context)

    @mock.patch('enterprise.views.get_partial_pipeline')
    @mock.patch('enterprise.views.render', side_effect=fake_render)
    @mock.patch('enterprise.tpa_pipeline.get_enterprise_customer_for_request')
    @mock.patch('enterprise.views.get_real_social_auth_object')
    @mock.patch('enterprise.views.quarantine_session')
    @mock.patch('enterprise.views.lift_quarantine')
    @mock.patch('enterprise.views.configuration_helpers')
    @mock.patch('enterprise.messages.configuration_helpers')
    @mock.patch('enterprise.views.CourseApiClient')
    @mock.patch('enterprise.views.EnrollmentApiClient')
    @mock.patch('enterprise.views.organizations_helpers')
    @mock.patch('enterprise.views.CourseCatalogApiClient')
    @mock.patch('enterprise.views.ecommerce_api_client')
    @mock.patch('enterprise.utils.Registry')
    @ddt.data(True, False)
    def test_get_course_enrollment_page_consent_declined(
            self,
            consent_granted,
            registry_mock,
            ecommerce_api_client_mock,
            course_catalog_client_mock,
            organizations_helpers_mock,
            enrollment_api_client_mock,
            course_api_client_mock,
            configuration_helpers_mock_1,
            configuration_helpers_mock_2,
            *args
    ):  # pylint: disable=unused-argument
        """
        Test consent declined message is rendered.
        """
        self._setup_course_catalog_client(course_catalog_client_mock)
        self._setup_organizations_client(organizations_helpers_mock)
        self._setup_ecommerce_client(ecommerce_api_client_mock, 100)
        configuration_helpers_mock_1.get_value.side_effect = [
            settings.ENTERPRISE_SUPPORT_URL,
            settings.PLATFORM_NAME
        ]
        configuration_helpers_mock_2.get_value.return_value = 'foo'
        self._setup_course_api_client(course_api_client_mock)
        self._setup_enrollment_client(enrollment_api_client_mock)
        enterprise_customer = EnterpriseCustomerFactory(
            name='Starfleet Academy',
            enable_data_sharing_consent=True,
            enforce_data_sharing_consent='at_enrollment',
        )
        faker = FakerFactory.create()
        provider_id = faker.slug()  # pylint: disable=no-member
        self._setup_registry_mock(registry_mock, provider_id)
        EnterpriseCustomerIdentityProviderFactory(provider_id=provider_id, enterprise_customer=enterprise_customer)
        enterprise_customer_user = EnterpriseCustomerUserFactory(
            enterprise_customer=enterprise_customer,
            user_id=self.user.id
        )
        __ = EnterpriseCourseEnrollmentFactory(
            course_id=self.demo_course_id,
            consent_granted=consent_granted,
            enterprise_customer_user=enterprise_customer_user
        )
        enterprise_landing_page_url = reverse(
            'enterprise_course_enrollment_page',
            args=[enterprise_customer.uuid, self.demo_course_id],
        )

        self._login()
        response = self.client.get(enterprise_landing_page_url)

        messages = self._get_messages_from_response_cookies(response)
        if consent_granted:
            assert not messages
        else:
            assert messages
            self._assert_request_message(
                messages[0],
                'warning',
                (
                    '<strong>We could not enroll you in <em>{course_name}</em>.</strong> '
                    '<span>If you have questions or concerns about sharing your data, please '
                    'contact your learning manager at {enterprise_customer_name}, or contact '
                    '<a href="{enterprise_support_link}" target="_blank">{platform_name} support</a>.</span>'
                ).format(
                    course_name=self.dummy_demo_course_details_data['name'],
                    enterprise_customer_name=enterprise_customer.name,
                    enterprise_support_link=settings.ENTERPRISE_SUPPORT_URL,
                    platform_name=settings.PLATFORM_NAME,
                )
            )

    @mock.patch('enterprise.views.get_partial_pipeline')
    @mock.patch('enterprise.views.render', side_effect=fake_render)
    @mock.patch('enterprise.tpa_pipeline.get_enterprise_customer_for_request')
    @mock.patch('enterprise.views.get_real_social_auth_object')
    @mock.patch('enterprise.views.quarantine_session')
    @mock.patch('enterprise.views.lift_quarantine')
    @mock.patch('enterprise.views.configuration_helpers')
    @mock.patch('enterprise.views.CourseApiClient')
    @mock.patch('enterprise.views.EnrollmentApiClient')
    @mock.patch('enterprise.views.organizations_helpers')
    @mock.patch('enterprise.views.CourseCatalogApiClient')
    @mock.patch('enterprise.views.ecommerce_api_client')
    @mock.patch('enterprise.utils.Registry')
    def test_get_course_enrollment_page_edge_case_formatting(
            self,
            registry_mock,
            ecommerce_api_client_mock,
            course_catalog_client_mock,
            organizations_helpers_mock,
            enrollment_api_client_mock,
            course_api_client_mock,
            configuration_helpers_mock,
            *args
    ):  # pylint: disable=unused-argument
        self._setup_course_catalog_client(course_catalog_client_mock)
        self._setup_organizations_client(organizations_helpers_mock)
        self._setup_ecommerce_client(ecommerce_api_client_mock, 30.1)
        configuration_helpers_mock.get_value.return_value = 'edX'
        self._setup_course_api_client(course_api_client_mock)
        self._setup_enrollment_client(enrollment_api_client_mock)
        enterprise_customer = EnterpriseCustomerFactory(
            name='Starfleet Academy',
            enable_data_sharing_consent=True,
            enforce_data_sharing_consent='at_enrollment',
        )
        faker = FakerFactory.create()
        provider_id = faker.slug()  # pylint: disable=no-member
        self._setup_registry_mock(registry_mock, provider_id)
        EnterpriseCustomerIdentityProviderFactory(provider_id=provider_id, enterprise_customer=enterprise_customer)
        enterprise_landing_page_url = reverse(
            'enterprise_course_enrollment_page',
            args=[enterprise_customer.uuid, self.demo_course_id],
        )

        # Set up expected context
        course_modes = [
            {
                "mode": "professional",
                "title": "Professional Track",
                "original_price": "$100",
                "min_price": 100,
                "sku": "sku-professional",
                "final_price": "$30.10",
                "description": "Earn a verified certificate!",
                "premium": True,
            }
        ]
        expected_context = {
            'platform_name': 'edX',
            'page_title': 'Confirm your course',
            'course_id': self.demo_course_id,
            'course_name': self.dummy_demo_course_details_data['name'],
            'course_organization': self.dummy_demo_course_details_data['org'],
            'course_short_description': self.dummy_demo_course_details_data['short_description'],
            'course_pacing': 'Instructor-Paced',
            'course_start_date': parse(self.dummy_demo_course_details_data['start']).strftime('%B %d, %Y'),
            'course_image_uri': self.dummy_demo_course_details_data['media']['course_image']['uri'],
            'enterprise_customer': enterprise_customer,
            'welcome_text': 'Welcome to edX.',
            'enterprise_welcome_text': (
                "<strong>Starfleet Academy</strong> has partnered with <strong>edX</strong> to "
                "offer you high-quality learning opportunities from the world's best universities."
            ),
            'confirmation_text': 'Confirm your course',
            'starts_at_text': 'Starts',
            'view_course_details_text': 'View Course Details',
            'select_mode_text': 'Please select one:',
            'price_text': 'Price',
            'continue_link_text': 'Continue',
            'course_modes': course_modes,
            'premium_modes': course_modes,
            'course_effort': '1 hour per week, per course',
        }
        self.dummy_demo_course_details_data['effort'] = '01:00'

        self._login()
        response = self.client.get(enterprise_landing_page_url)
        self._check_expected_enrollment_page(response, expected_context)

    @mock.patch('enterprise.views.get_partial_pipeline')
    @mock.patch('enterprise.views.render', side_effect=fake_render)
    @mock.patch('enterprise.tpa_pipeline.get_enterprise_customer_for_request')
    @mock.patch('enterprise.views.get_real_social_auth_object')
    @mock.patch('enterprise.views.quarantine_session')
    @mock.patch('enterprise.views.lift_quarantine')
    @mock.patch('enterprise.views.configuration_helpers')
    @mock.patch('enterprise.views.CourseApiClient')
    @mock.patch('enterprise.views.EnrollmentApiClient')
    @mock.patch('enterprise.views.organizations_helpers')
    @mock.patch('enterprise.views.CourseCatalogApiClient')
    @mock.patch('enterprise.views.ecommerce_api_client')
    @mock.patch('enterprise.utils.Registry')
    def test_get_course_specific_enrollment_view_audit_enabled(
            self,
            registry_mock,
            ecommerce_api_client_mock,
            course_catalog_client_mock,
            organizations_helpers_mock,
            enrollment_api_client_mock,
            course_api_client_mock,
            configuration_helpers_mock,
            *args
    ):  # pylint: disable=unused-argument
        self._setup_course_catalog_client(course_catalog_client_mock)
        self._setup_organizations_client(organizations_helpers_mock)
        self._setup_ecommerce_client(ecommerce_api_client_mock)
        configuration_helpers_mock.get_value.return_value = 'edX'
        self._setup_course_api_client(course_api_client_mock)
        self._setup_enrollment_client(enrollment_api_client_mock)
        enterprise_customer = EnterpriseCustomerFactory(
            name='Starfleet Academy',
            enable_data_sharing_consent=True,
            enforce_data_sharing_consent='at_enrollment',
            enable_audit_enrollment=True,
        )
        faker = FakerFactory.create()
        provider_id = faker.slug()  # pylint: disable=no-member
        self._setup_registry_mock(registry_mock, provider_id)
        EnterpriseCustomerIdentityProviderFactory(provider_id=provider_id, enterprise_customer=enterprise_customer)
        enterprise_landing_page_url = reverse(
            'enterprise_course_enrollment_page',
            args=[enterprise_customer.uuid, self.demo_course_id],
        )

        # Set up expected context
        course_modes = [
            {
                'mode': 'professional',
                'title': 'Professional Track',
                'original_price': '$100',
                'min_price': 100,
                'sku': 'sku-professional',
                'final_price': '$50',
                'description': 'Earn a verified certificate!',
                'premium': True,
            },
            {
                'mode': 'audit',
                'title': 'Audit Track',
                'original_price': 'FREE',
                'min_price': 0,
                'sku': 'sku-audit',
                'final_price': 'FREE',
                'description': 'Not eligible for a certificate; does not count toward a MicroMasters',
                'premium': False,
            }
        ]
        expected_context = {
            'platform_name': 'edX',
            'page_title': 'Confirm your course',
            'course_id': self.demo_course_id,
            'course_name': self.dummy_demo_course_details_data['name'],
            'course_organization': self.dummy_demo_course_details_data['org'],
            'course_short_description': self.dummy_demo_course_details_data['short_description'],
            'course_pacing': 'Instructor-Paced',
            'course_start_date': parse(self.dummy_demo_course_details_data['start']).strftime('%B %d, %Y'),
            'course_image_uri': self.dummy_demo_course_details_data['media']['course_image']['uri'],
            'enterprise_customer': enterprise_customer,
            'course_modes': course_modes,
            'premium_modes': course_modes[0:1],
        }

        self._login()
        response = self.client.get(enterprise_landing_page_url)
        self._check_expected_enrollment_page(response, expected_context)

    @mock.patch('enterprise.views.get_partial_pipeline')
    @mock.patch('enterprise.views.render', side_effect=fake_render)
    @mock.patch('enterprise.tpa_pipeline.get_enterprise_customer_for_request')
    @mock.patch('enterprise.views.get_real_social_auth_object')
    @mock.patch('enterprise.views.quarantine_session')
    @mock.patch('enterprise.views.lift_quarantine')
    @mock.patch('enterprise.views.configuration_helpers')
    @mock.patch('enterprise.views.CourseApiClient')
    @mock.patch('enterprise.views.EnrollmentApiClient')
    @mock.patch('enterprise.views.organizations_helpers')
    @mock.patch('enterprise.views.CourseCatalogApiClient')
    @mock.patch('enterprise.views.ecommerce_api_client')
    @mock.patch('enterprise.utils.Registry')
    def test_get_course_enrollment_page_with_no_start_date(
            self,
            registry_mock,
            ecommerce_api_client_mock,
            course_catalog_client_mock,
            organizations_helpers_mock,
            enrollment_api_client_mock,
            course_api_client_mock,
            configuration_helpers_mock,
            *args
    ):  # pylint: disable=unused-argument
        """
        Verify that the context of the enterprise course enrollment page has
        empty course start date if course details has no start date.
        """
        self._setup_course_catalog_client(course_catalog_client_mock)
        self._setup_organizations_client(organizations_helpers_mock)
        self._setup_ecommerce_client(ecommerce_api_client_mock)
        course_id = self.demo_course_id
        configuration_helpers_mock.get_value.return_value = 'edX'
        dummy_demo_course_details_data = self.dummy_demo_course_details_data
        dummy_demo_course_details_data['start'] = ''
        course_client = course_api_client_mock.return_value
        course_client.get_course_details.return_value = dummy_demo_course_details_data
        self._setup_enrollment_client(enrollment_api_client_mock)
        self._login()
        enterprise_customer = EnterpriseCustomerFactory(
            name='Starfleet Academy',
            enable_data_sharing_consent=True,
            enforce_data_sharing_consent='at_enrollment',
        )
        faker = FakerFactory.create()
        provider_id = faker.slug()  # pylint: disable=no-member
        self._setup_registry_mock(registry_mock, provider_id)
        EnterpriseCustomerIdentityProviderFactory(provider_id=provider_id, enterprise_customer=enterprise_customer)
        course_enrollment_page_url = reverse(
            'enterprise_course_enrollment_page',
            args=[enterprise_customer.uuid, course_id],
        )
        response = self.client.get(course_enrollment_page_url)
        assert response.status_code == 200
        expected_context = {
            'platform_name': 'edX',
            'page_title': 'Confirm your course',
            'course_id': course_id,
            'course_start_date': '',
        }
        for key, value in expected_context.items():
            assert response.context[key] == value  # pylint: disable=no-member

    @mock.patch('enterprise.views.get_partial_pipeline')
    @mock.patch('enterprise.views.render', side_effect=fake_render)
    @mock.patch('enterprise.tpa_pipeline.get_enterprise_customer_for_request')
    @mock.patch('enterprise.views.get_real_social_auth_object')
    @mock.patch('enterprise.views.quarantine_session')
    @mock.patch('enterprise.views.lift_quarantine')
    @mock.patch('enterprise.views.configuration_helpers')
    @mock.patch('enterprise.views.CourseApiClient')
    @mock.patch('enterprise.utils.Registry')
    def test_get_course_enrollment_page_for_non_existing_course(
            self,
            registry_mock,
            course_api_client_mock,
            configuration_helpers_mock,
            *args
    ):  # pylint: disable=unused-argument
        """
        Verify that user will see HTTP 404 (Not Found) in case of invalid
        or non existing course.
        """
        configuration_helpers_mock.get_value.return_value = 'edX'
        course_client = course_api_client_mock.return_value
        course_client.get_course_details.return_value = None
        self._login()
        enterprise_customer = EnterpriseCustomerFactory(
            name='Starfleet Academy',
            enable_data_sharing_consent=True,
            enforce_data_sharing_consent='at_enrollment',
        )
        faker = FakerFactory.create()
        provider_id = faker.slug()  # pylint: disable=no-member
        self._setup_registry_mock(registry_mock, provider_id)
        EnterpriseCustomerIdentityProviderFactory(provider_id=provider_id, enterprise_customer=enterprise_customer)
        course_enrollment_page_url = reverse(
            'enterprise_course_enrollment_page',
            args=[enterprise_customer.uuid, self.demo_course_id],
        )
        response = self.client.get(course_enrollment_page_url)
        assert response.status_code == 404

    @mock.patch('enterprise.views.get_partial_pipeline')
    @mock.patch('enterprise.views.render', side_effect=fake_render)
    @mock.patch('enterprise.tpa_pipeline.get_enterprise_customer_for_request')
    @mock.patch('enterprise.views.get_real_social_auth_object')
    @mock.patch('enterprise.views.quarantine_session')
    @mock.patch('enterprise.views.lift_quarantine')
    @mock.patch('enterprise.views.configuration_helpers')
    @mock.patch('enterprise.views.CourseApiClient')
    @mock.patch('enterprise.utils.Registry')
    def test_get_course_enrollment_page_for_error_in_getting_course(
            self,
            registry_mock,
            course_api_client_mock,
            configuration_helpers_mock,
            *args
    ):  # pylint: disable=unused-argument
        """
        Verify that user will see HTTP 404 (Not Found) in case of error while
        getting the course details from CourseApiClient.
        """
        configuration_helpers_mock.get_value.return_value = 'edX'
        course_client = course_api_client_mock.return_value
        course_client.get_course_details.side_effect = HttpClientError
        self._login()
        enterprise_customer = EnterpriseCustomerFactory(
            name='Starfleet Academy',
            enable_data_sharing_consent=True,
            enforce_data_sharing_consent='at_enrollment',
        )
        faker = FakerFactory.create()
        provider_id = faker.slug()  # pylint: disable=no-member
        self._setup_registry_mock(registry_mock, provider_id)
        EnterpriseCustomerIdentityProviderFactory(provider_id=provider_id, enterprise_customer=enterprise_customer)
        course_enrollment_page_url = reverse(
            'enterprise_course_enrollment_page',
            args=[enterprise_customer.uuid, self.demo_course_id],
        )
        response = self.client.get(course_enrollment_page_url)
        assert response.status_code == 404

    @mock.patch('enterprise.views.get_partial_pipeline')
    @mock.patch('enterprise.views.render', side_effect=fake_render)
    @mock.patch('enterprise.tpa_pipeline.get_enterprise_customer_for_request')
    @mock.patch('enterprise.views.get_real_social_auth_object')
    @mock.patch('enterprise.views.quarantine_session')
    @mock.patch('enterprise.views.lift_quarantine')
    @mock.patch('enterprise.views.configuration_helpers')
    @mock.patch('enterprise.views.CourseApiClient')
    @mock.patch('enterprise.views.EnrollmentApiClient')
    @mock.patch('enterprise.utils.Registry')
    def test_get_course_specific_enrollment_view_with_course_mode_error(
            self,
            registry_mock,
            enrollment_api_client_mock,
            course_api_client_mock,
            configuration_helpers_mock,
            *args
    ):  # pylint: disable=unused-argument
        """
        Verify that user will see HTTP 404 (Not Found) in case of invalid
        enterprise customer uuid.
        """
        configuration_helpers_mock.get_value.return_value = 'edX'
        self._setup_course_api_client(course_api_client_mock)
        enrollment_client = enrollment_api_client_mock.return_value
        enrollment_client.get_course_modes.side_effect = HttpClientError

        enterprise_customer = EnterpriseCustomerFactory(
            name='Starfleet Academy',
            enable_data_sharing_consent=True,
            enforce_data_sharing_consent='at_enrollment',
        )
        faker = FakerFactory.create()
        provider_id = faker.slug()  # pylint: disable=no-member
        self._setup_registry_mock(registry_mock, provider_id)
        EnterpriseCustomerIdentityProviderFactory(provider_id=provider_id, enterprise_customer=enterprise_customer)
        self._login()
        course_enrollment_page_url = reverse(
            'enterprise_course_enrollment_page',
            args=[enterprise_customer.uuid, self.demo_course_id],
        )
        response = self.client.get(course_enrollment_page_url)
        assert response.status_code == 404

    @mock.patch('enterprise.views.render', side_effect=fake_render)
    @mock.patch('enterprise.tpa_pipeline.get_enterprise_customer_for_request')
    @mock.patch('enterprise.views.get_real_social_auth_object')
    @mock.patch('enterprise.views.quarantine_session')
    @mock.patch('enterprise.views.lift_quarantine')
    @mock.patch('enterprise.views.configuration_helpers')
    @mock.patch('enterprise.views.CourseApiClient')
    @mock.patch('enterprise.views.EnrollmentApiClient')
    def test_get_course_specific_enrollment_view_for_invalid_ec_uuid(
            self,
            enrollment_api_client_mock,
            course_api_client_mock,
            configuration_helpers_mock,
            *args
    ):  # pylint: disable=unused-argument
        """
        Verify that user will see HTTP 404 (Not Found) in case of invalid
        enterprise customer uuid.
        """
        configuration_helpers_mock.get_value.return_value = 'edX'
        self._setup_course_api_client(course_api_client_mock)
        self._setup_enrollment_client(enrollment_api_client_mock)
        self._login()
        course_enrollment_page_url = reverse(
            'enterprise_course_enrollment_page',
            args=['some-fake-enterprise-customer-uuid', self.demo_course_id],
        )
        response = self.client.get(course_enrollment_page_url)
        assert response.status_code == 404

    @mock.patch('enterprise.views.render', side_effect=fake_render)
    @mock.patch('enterprise.views.configuration_helpers')
    @mock.patch('enterprise.tpa_pipeline.get_enterprise_customer_for_request')
    @mock.patch('enterprise.views.get_real_social_auth_object')
    @mock.patch('enterprise.views.quarantine_session')
    @mock.patch('enterprise.views.lift_quarantine')
    @mock.patch('enterprise.utils.Registry')
    def test_get_course_enrollment_page_for_inactive_user(
            self,
            registry_mock,
            lift_quarantine_mock,   # pylint: disable=unused-argument
            quarantine_session_mock,    # pylint: disable=unused-argument
            social_auth_object_mock,   # pylint: disable=unused-argument
            get_ec_for_request_mock,   # pylint: disable=unused-argument
            configuration_helpers_mock,
            *args
    ):  # pylint: disable=unused-argument
        """
        Verify that user is redirected to login screen to sign in with an
        enterprise-linked SSO.
        """
        course_id = self.demo_course_id
        configuration_helpers_mock.get_value.return_value = 'edX'

        enterprise_customer = EnterpriseCustomerFactory(
            name='Starfleet Academy',
            enable_data_sharing_consent=True,
            enforce_data_sharing_consent='at_enrollment',
        )
        faker = FakerFactory.create()
        provider_id = faker.slug()  # pylint: disable=no-member
        self._setup_registry_mock(registry_mock, provider_id)
        EnterpriseCustomerIdentityProviderFactory(provider_id=provider_id, enterprise_customer=enterprise_customer)
        enterprise_landing_page_url = reverse(
            'enterprise_course_enrollment_page',
            args=[enterprise_customer.uuid, course_id],
        )
        response = self.client.get(enterprise_landing_page_url)
        expected_redirect_url = (
            '/login?next=%2Fenterprise%2F{enterprise_customer_uuid}%2Fcourse%2Fcourse-v1'
            '%253AedX%252BDemoX%252BDemo_Course%2Fenroll%2F%3Ftpa_hint%3D{provider_id}'.format(
                enterprise_customer_uuid=enterprise_customer.uuid,
                provider_id=provider_id,
            )
        )
        self.assertRedirects(response, expected_redirect_url, fetch_redirect_response=False)

    @mock.patch('enterprise.views.get_partial_pipeline')
    @mock.patch('enterprise.tpa_pipeline.get_enterprise_customer_for_request')
    @mock.patch('enterprise.views.get_real_social_auth_object')
    @mock.patch('enterprise.views.quarantine_session')
    @mock.patch('enterprise.views.lift_quarantine')
    @mock.patch('enterprise.views.configuration_helpers')
    @mock.patch('enterprise.views.CourseApiClient')
    @mock.patch('enterprise.views.EnrollmentApiClient')
    @mock.patch('enterprise.utils.Registry')
    def test_get_course_landing_page_for_enrolled_user(
            self,
            registry_mock,
            enrollment_api_client_mock,
            course_api_client_mock,
            configuration_helpers_mock,
            *args
    ):  # pylint: disable=unused-argument
        """
        Verify that the user will be redirected to the course home page when
        the user is already enrolled.
        """
        course_id = self.demo_course_id
        configuration_helpers_mock.get_value.return_value = 'edX'
        self._setup_course_api_client(course_api_client_mock)
        enrollment_client = enrollment_api_client_mock.return_value
        enrollment_client.get_course_modes.return_value = self.dummy_demo_course_modes
        enrollment_client.get_course_enrollment.return_value = {"course_details": {"course_id": course_id}}
        self._login()
        enterprise_customer = EnterpriseCustomerFactory(
            name='Starfleet Academy',
            enable_data_sharing_consent=True,
            enforce_data_sharing_consent='at_enrollment',
        )
        faker = FakerFactory.create()
        provider_id = faker.slug()  # pylint: disable=no-member
        self._setup_registry_mock(registry_mock, provider_id)
        EnterpriseCustomerIdentityProviderFactory(provider_id=provider_id, enterprise_customer=enterprise_customer)
        ecu = EnterpriseCustomerUserFactory(
            user_id=self.user.id,
            enterprise_customer=enterprise_customer
        )
        EnterpriseCourseEnrollment.objects.create(
            enterprise_customer_user=ecu,
            course_id=course_id
        )
        enterprise_landing_page_url = reverse(
            'enterprise_course_enrollment_page',
            args=[enterprise_customer.uuid, course_id],
        )
        response = self.client.get(enterprise_landing_page_url)
        self.assertRedirects(
            response,
            'http://localhost:8000/courses/{course_id}/courseware'.format(course_id=course_id),
            fetch_redirect_response=False,
        )

    @mock.patch('enterprise.tpa_pipeline.get_enterprise_customer_for_request')
    @mock.patch('enterprise.views.get_real_social_auth_object')
    @mock.patch('enterprise.views.quarantine_session')
    @mock.patch('enterprise.views.lift_quarantine')
    @mock.patch('enterprise.views.configuration_helpers')
    @mock.patch('enterprise.views.CourseApiClient')
    @mock.patch('enterprise.views.EnrollmentApiClient')
    @mock.patch('enterprise.views.is_consent_required_for_user')
    @mock.patch('enterprise.utils.Registry')
    def test_post_course_specific_enrollment_view(
            self,
            registry_mock,
            is_consent_required_mock,  # pylint: disable=invalid-name
            enrollment_api_client_mock,
            course_api_client_mock,
            configuration_helpers_mock,
            *args
    ):  # pylint: disable=unused-argument
        course_id = self.demo_course_id
        is_consent_required_mock.return_value = False
        configuration_helpers_mock.get_value.return_value = 'edX'
        self._setup_course_api_client(course_api_client_mock)
        enrollment_client = enrollment_api_client_mock.return_value
        enrollment_client.get_course_modes.return_value = self.dummy_demo_course_modes
        enrollment_client.get_course_enrollment.return_value = None

        enterprise_customer = EnterpriseCustomerFactory(
            name='Starfleet Academy',
            enable_data_sharing_consent=True,
            enforce_data_sharing_consent='at_enrollment',
            enable_audit_enrollment=True,
        )
        faker = FakerFactory.create()
        provider_id = faker.slug()  # pylint: disable=no-member
        self._setup_registry_mock(registry_mock, provider_id)
        EnterpriseCustomerIdentityProviderFactory(provider_id=provider_id, enterprise_customer=enterprise_customer)
        self._login()
        course_enrollment_page_url = reverse(
            'enterprise_course_enrollment_page',
            args=[enterprise_customer.uuid, course_id],
        )
        response = self.client.post(course_enrollment_page_url, {'course_mode': 'audit'})

        assert response.status_code == 302
        self.assertRedirects(
            response,
            'http://localhost:8000/courses/course-v1:edX+DemoX+Demo_Course/courseware',
            fetch_redirect_response=False
        )
        enrollment_client.enroll_user_in_course.assert_called_once_with(self.user.username, course_id, 'audit')

    @mock.patch('enterprise.tpa_pipeline.get_enterprise_customer_for_request')
    @mock.patch('enterprise.views.get_real_social_auth_object')
    @mock.patch('enterprise.views.quarantine_session')
    @mock.patch('enterprise.views.lift_quarantine')
    @mock.patch('enterprise.views.configuration_helpers')
    @mock.patch('enterprise.views.CourseApiClient')
    @mock.patch('enterprise.views.EnrollmentApiClient')
    @mock.patch('enterprise.views.is_consent_required_for_user')
    @mock.patch('enterprise.utils.Registry')
    def test_post_course_specific_enrollment_view_consent_needed(
            self,
            registry_mock,
            is_consent_required_mock,  # pylint: disable=invalid-name
            enrollment_api_client_mock,
            course_api_client_mock,
            configuration_helpers_mock,
            *args
    ):  # pylint: disable=unused-argument
        course_id = self.demo_course_id
        is_consent_required_mock.return_value = True
        configuration_helpers_mock.get_value.return_value = 'edX'
        client = course_api_client_mock.return_value
        client.get_course_details.return_value = self.dummy_demo_course_details_data
        enrollment_client = enrollment_api_client_mock.return_value
        enrollment_client.get_course_modes.return_value = self.dummy_demo_course_modes
        enrollment_client.get_course_enrollment.return_value = None

        enterprise_customer = EnterpriseCustomerFactory(
            name='Starfleet Academy',
            enable_data_sharing_consent=True,
            enforce_data_sharing_consent='at_enrollment',
            enable_audit_enrollment=True,
        )
        faker = FakerFactory.create()
        provider_id = faker.slug()  # pylint: disable=no-member
        self._setup_registry_mock(registry_mock, provider_id)
        EnterpriseCustomerIdentityProviderFactory(provider_id=provider_id, enterprise_customer=enterprise_customer)
        enterprise_id = enterprise_customer.uuid
        self._login()
        course_enrollment_page_url = reverse(
            'enterprise_course_enrollment_page',
            args=[enterprise_id, course_id],
        )
        response = self.client.post(course_enrollment_page_url, {'course_mode': 'audit'})

        assert response.status_code == 302

        expected_url_format = '/enterprise/grant_data_sharing_permissions?{}'
        consent_enrollment_url = '/enterprise/handle_consent_enrollment/{}/course/{}/?{}'.format(
            enterprise_id, course_id, urlencode({'course_mode': 'audit'})
        )
<<<<<<< HEAD
        expected_failure_url = '{enterprise_course_enrollment_page_url}?{query_string}'.format(
            enterprise_course_enrollment_page_url=reverse(
                'enterprise_course_enrollment_page', args=[enterprise_customer.uuid, course_id]
            ),
            query_string=urlencode({'show_consent_decline_notification': True})
=======
        expected_failure_url = reverse(
            'enterprise_course_enrollment_page', args=[enterprise_customer.uuid, course_id]
>>>>>>> 59119a28
        )
        self.assertRedirects(
            response,
            expected_url_format.format(
                urlencode(
                    {
                        'next': consent_enrollment_url,
                        'failure_url': expected_failure_url,
                        'enterprise_id': enterprise_id,
                        'course_id': course_id,
                        'enrollment_deferred': True,
                    }
                )
            ),
            fetch_redirect_response=False
        )

    @mock.patch('enterprise.views.render', side_effect=fake_render)
    @mock.patch('enterprise.tpa_pipeline.get_enterprise_customer_for_request')
    @mock.patch('enterprise.views.get_real_social_auth_object')
    @mock.patch('enterprise.views.quarantine_session')
    @mock.patch('enterprise.views.lift_quarantine')
    @mock.patch('enterprise.views.configuration_helpers')
    @mock.patch('enterprise.views.CourseApiClient')
    @mock.patch('enterprise.views.EnrollmentApiClient')
    @mock.patch('enterprise.views.organizations_helpers')
    @mock.patch('enterprise.views.CourseCatalogApiClient')
    @mock.patch('enterprise.views.ecommerce_api_client')
    @mock.patch('enterprise.utils.Registry')
    def test_post_course_specific_enrollment_view_incompatible_mode(
            self,
            registry_mock,
            ecommerce_api_client_mock,
            course_catalog_client_mock,
            organizations_helpers_mock,
            enrollment_api_client_mock,
            course_api_client_mock,
            configuration_helpers_mock,
            *args
    ):  # pylint: disable=unused-argument
        self._setup_course_catalog_client(course_catalog_client_mock)
        self._setup_organizations_client(organizations_helpers_mock)
        self._setup_ecommerce_client(ecommerce_api_client_mock)
        configuration_helpers_mock.get_value.return_value = 'edX'
        self._setup_course_api_client(course_api_client_mock)
        self._setup_enrollment_client(enrollment_api_client_mock)

        enterprise_customer = EnterpriseCustomerFactory(
            name='Starfleet Academy',
            enable_data_sharing_consent=True,
            enforce_data_sharing_consent='at_enrollment',
            enable_audit_enrollment=True,
        )
        faker = FakerFactory.create()
        provider_id = faker.slug()  # pylint: disable=no-member
        self._setup_registry_mock(registry_mock, provider_id)
        EnterpriseCustomerIdentityProviderFactory(provider_id=provider_id, enterprise_customer=enterprise_customer)
        course_enrollment_page_url = reverse(
            'enterprise_course_enrollment_page',
            args=[enterprise_customer.uuid, self.demo_course_id],
        )

        # Set up expected context
        course_modes = [
            {
                'mode': 'professional',
                'title': 'Professional Track',
                'original_price': '$100',
                'min_price': 100,
                'sku': 'sku-professional',
                'final_price': '$50',
                'description': 'Earn a verified certificate!',
                'premium': True,
            },
            {
                'mode': 'audit',
                'title': 'Audit Track',
                'original_price': 'FREE',
                'min_price': 0,
                'sku': 'sku-audit',
                'final_price': 'FREE',
                'description': 'Not eligible for a certificate; does not count toward a MicroMasters',
                'premium': False,
            }
        ]
        expected_context = {
            'platform_name': 'edX',
            'page_title': 'Confirm your course',
            'course_id': self.demo_course_id,
            'course_name': self.dummy_demo_course_details_data['name'],
            'course_organization': self.dummy_demo_course_details_data['org'],
            'course_short_description': self.dummy_demo_course_details_data['short_description'],
            'course_pacing': 'Instructor-Paced',
            'course_start_date': parse(self.dummy_demo_course_details_data['start']).strftime('%B %d, %Y'),
            'course_image_uri': self.dummy_demo_course_details_data['media']['course_image']['uri'],
            'enterprise_customer': enterprise_customer,
            'course_modes': course_modes,
            'premium_modes': course_modes[0:1],
        }

        self._login()
        response = self.client.post(course_enrollment_page_url, {'course_mode': 'fakemode'})
        self._check_expected_enrollment_page(response, expected_context)

    @mock.patch('enterprise.views.render', side_effect=fake_render)
    @mock.patch('enterprise.tpa_pipeline.get_enterprise_customer_for_request')
    @mock.patch('enterprise.views.get_real_social_auth_object')
    @mock.patch('enterprise.views.quarantine_session')
    @mock.patch('enterprise.views.lift_quarantine')
    @mock.patch('enterprise.views.configuration_helpers')
    @mock.patch('enterprise.views.CourseApiClient')
    @mock.patch('enterprise.views.EnrollmentApiClient')
    @mock.patch('enterprise.views.is_consent_required_for_user')
    @mock.patch('enterprise.utils.Registry')
    def test_post_course_specific_enrollment_view_premium_mode(
            self,
            registry_mock,
            is_consent_required_mock,
            enrollment_api_client_mock,
            course_api_client_mock,
            configuration_helpers_mock,
            *args
    ):  # pylint: disable=unused-argument
        course_id = self.demo_course_id
        is_consent_required_mock.return_value = False
        configuration_helpers_mock.get_value.return_value = 'edX'
        self._setup_course_api_client(course_api_client_mock)
        self._setup_enrollment_client(enrollment_api_client_mock)
        enterprise_customer = EnterpriseCustomerFactory(
            name='Starfleet Academy',
            enable_data_sharing_consent=True,
            enforce_data_sharing_consent='at_enrollment',
            enable_audit_enrollment=True,
        )
        faker = FakerFactory.create()
        provider_id = faker.slug()  # pylint: disable=no-member
        self._setup_registry_mock(registry_mock, provider_id)
        EnterpriseCustomerIdentityProviderFactory(provider_id=provider_id, enterprise_customer=enterprise_customer)
        self._login()
        course_enrollment_page_url = reverse(
            'enterprise_course_enrollment_page',
            args=[enterprise_customer.uuid, course_id],
        )
        response = self.client.post(course_enrollment_page_url, {'course_mode': 'professional'})

        assert response.status_code == 302
        self.assertRedirects(
            response,
            'http://localhost:8000/verify_student/start-flow/course-v1:edX+DemoX+Demo_Course/',
            fetch_redirect_response=False
        )

    @mock.patch('enterprise.views.get_partial_pipeline')
    @mock.patch('enterprise.views.render', side_effect=fake_render)
    @mock.patch('enterprise.tpa_pipeline.get_enterprise_customer_for_request')
    @mock.patch('enterprise.views.get_real_social_auth_object')
    @mock.patch('enterprise.views.quarantine_session')
    @mock.patch('enterprise.views.lift_quarantine')
    @mock.patch('enterprise.views.configuration_helpers')
    @mock.patch('enterprise.views.CourseApiClient')
    @mock.patch('enterprise.views.EnrollmentApiClient')
    @mock.patch('enterprise.views.organizations_helpers')
    @mock.patch('enterprise.views.CourseCatalogApiClient')
    @mock.patch('enterprise.views.ecommerce_api_client')
    @mock.patch('enterprise.utils.Registry')
    @ddt.data(None, 'Cannot convert to integer')
    def test_get_course_enrollment_page_with_unparseable_course_effort(
            self,
            course_effort,
            registry_mock,
            ecommerce_api_client_mock,
            course_catalog_client_mock,
            organizations_helpers_mock,
            enrollment_api_client_mock,
            course_api_client_mock,
            configuration_helpers_mock,
            *args
    ):  # pylint: disable=unused-argument
        # Set up Ecommerce API client
        self._setup_ecommerce_client(ecommerce_api_client_mock)
        # Set up course catalog API client
        self._setup_course_catalog_client(course_catalog_client_mock)

        # Set up organizations API client
        self._setup_organizations_client(organizations_helpers_mock)

        configuration_helpers_mock.get_value.return_value = 'edX'

        # Set up course API client
        dummy_demo_course_details_data = self.dummy_demo_course_details_data.copy()
        dummy_demo_course_details_data['effort'] = course_effort
        course_client = course_api_client_mock.return_value
        course_client.get_course_details.return_value = dummy_demo_course_details_data

        # Set up enrollment API client
        self._setup_enrollment_client(enrollment_api_client_mock)

        # Get landing page
        enterprise_customer = EnterpriseCustomerFactory(
            name='Starfleet Academy',
            enable_data_sharing_consent=True,
            enforce_data_sharing_consent='at_enrollment',
        )
        faker = FakerFactory.create()
        provider_id = faker.slug()  # pylint: disable=no-member
        self._setup_registry_mock(registry_mock, provider_id)
        EnterpriseCustomerIdentityProviderFactory(provider_id=provider_id, enterprise_customer=enterprise_customer)
        enterprise_landing_page_url = reverse(
            'enterprise_course_enrollment_page',
            args=[enterprise_customer.uuid, self.demo_course_id],
        )

        # Set up expected context
        course_modes = [
            {
                "mode": "professional",
                "title": "Professional Track",
                "original_price": "$100",
                "min_price": 100,
                "sku": "sku-professional",
                "final_price": "$50",
                "description": "Earn a verified certificate!",
                "premium": True,
            }
        ]
        expected_context = {
            'platform_name': 'edX',
            'page_title': 'Confirm your course',
            'course_id': self.demo_course_id,
            'course_name': self.dummy_demo_course_details_data['name'],
            'course_organization': self.dummy_demo_course_details_data['org'],
            'course_short_description': self.dummy_demo_course_details_data['short_description'],
            'course_pacing': 'Instructor-Paced',
            'course_start_date': parse(self.dummy_demo_course_details_data['start']).strftime('%B %d, %Y'),
            'course_image_uri': self.dummy_demo_course_details_data['media']['course_image']['uri'],
            'enterprise_customer': enterprise_customer,
            'course_modes': course_modes,
            'premium_modes': course_modes,
            'course_effort': '',
        }

        self._login()
        response = self.client.get(enterprise_landing_page_url)
        self._check_expected_enrollment_page(response, expected_context)

    @mock.patch('enterprise.views.get_partial_pipeline')
    @mock.patch('enterprise.views.render', side_effect=fake_render)
    @mock.patch('enterprise.tpa_pipeline.get_enterprise_customer_for_request')
    @mock.patch('enterprise.views.get_real_social_auth_object')
    @mock.patch('enterprise.views.quarantine_session')
    @mock.patch('enterprise.views.lift_quarantine')
    @mock.patch('enterprise.views.configuration_helpers')
    @mock.patch('enterprise.views.CourseApiClient')
    @mock.patch('enterprise.views.EnrollmentApiClient')
    @mock.patch('enterprise.views.organizations_helpers')
    @mock.patch('enterprise.views.CourseCatalogApiClient')
    @mock.patch('enterprise.views.ecommerce_api_client')
    @mock.patch('enterprise.utils.Registry')
    @ddt.data(None, ValueError)
    def test_get_course_enrollment_page_organization_errors(
            self,
            organizations_data,
            registry_mock,
            ecommerce_api_client_mock,
            course_catalog_client_mock,
            organizations_helpers_mock,
            enrollment_api_client_mock,
            course_api_client_mock,
            configuration_helpers_mock,
            *args
    ):  # pylint: disable=unused-argument
        # Set up Ecommerce API client
        self._setup_ecommerce_client(ecommerce_api_client_mock)
        # Set up course catalog API client
        self._setup_course_catalog_client(course_catalog_client_mock)

        # Set up organizations API client
        if inspect.isclass(organizations_data) and issubclass(organizations_data, Exception):
            organizations_helpers_mock.get_organization.side_effect = organizations_data
        else:
            organizations_helpers_mock.get_organization.return_value = organizations_data

        configuration_helpers_mock.get_value.return_value = 'edX'

        # Set up course API client
        self._setup_course_api_client(course_api_client_mock)

        # Set up enrollment API client
        self._setup_enrollment_client(enrollment_api_client_mock)

        # Get landing page
        enterprise_customer = EnterpriseCustomerFactory(
            name='Starfleet Academy',
            enable_data_sharing_consent=True,
            enforce_data_sharing_consent='at_enrollment',
        )
        faker = FakerFactory.create()
        provider_id = faker.slug()  # pylint: disable=no-member
        self._setup_registry_mock(registry_mock, provider_id)
        EnterpriseCustomerIdentityProviderFactory(provider_id=provider_id, enterprise_customer=enterprise_customer)
        enterprise_landing_page_url = reverse(
            'enterprise_course_enrollment_page',
            args=[enterprise_customer.uuid, self.demo_course_id],
        )

        # Set up expected context
        course_modes = [
            {
                "mode": "professional",
                "title": "Professional Track",
                "original_price": "$100",
                "min_price": 100,
                "sku": "sku-professional",
                "final_price": "$50",
                "description": "Earn a verified certificate!",
                "premium": True,
            }
        ]
        expected_context = {
            'platform_name': 'edX',
            'page_title': 'Confirm your course',
            'course_id': self.demo_course_id,
            'course_name': self.dummy_demo_course_details_data['name'],
            'course_organization': self.dummy_demo_course_details_data['org'],
            'course_short_description': self.dummy_demo_course_details_data['short_description'],
            'course_pacing': 'Instructor-Paced',
            'course_start_date': parse(self.dummy_demo_course_details_data['start']).strftime('%B %d, %Y'),
            'course_image_uri': self.dummy_demo_course_details_data['media']['course_image']['uri'],
            'enterprise_customer': enterprise_customer,
            'course_modes': course_modes,
            'premium_modes': course_modes,
            'organization_name': None,
            'organization_logo': None,
        }

        self._login()
        response = self.client.get(enterprise_landing_page_url)
        self._check_expected_enrollment_page(response, expected_context)

    @mock.patch('enterprise.views.get_partial_pipeline')
    @mock.patch('enterprise.views.render', side_effect=fake_render)
    @mock.patch('enterprise.tpa_pipeline.get_enterprise_customer_for_request')
    @mock.patch('enterprise.views.get_real_social_auth_object')
    @mock.patch('enterprise.views.quarantine_session')
    @mock.patch('enterprise.views.lift_quarantine')
    @mock.patch('enterprise.views.configuration_helpers')
    @mock.patch('enterprise.views.CourseApiClient')
    @mock.patch('enterprise.views.EnrollmentApiClient')
    @mock.patch('enterprise.views.organizations_helpers')
    @mock.patch('enterprise.views.CourseCatalogApiClient')
    @mock.patch('enterprise.views.ecommerce_api_client')
    @mock.patch('enterprise.utils.Registry')
    def test_get_course_enrollment_page_with_ecommerce_error(
            self,
            registry_mock,
            ecommerce_api_client_mock,
            course_catalog_client_mock,
            organizations_helpers_mock,
            enrollment_api_client_mock,
            course_api_client_mock,
            configuration_helpers_mock,
            *args
    ):  # pylint: disable=unused-argument
        # Set up Ecommerce API client that returns an error
        broken_price_details_mock = mock.MagicMock()
        method_name = 'baskets.calculate.get'
        attrs = {method_name + '.side_effect': HttpClientError()}
        broken_price_details_mock.configure_mock(**attrs)
        ecommerce_api_client_mock.return_value = broken_price_details_mock

        # Set up course catalog API client
        self._setup_course_catalog_client(course_catalog_client_mock)

        # Set up organizations API client
        self._setup_organizations_client(organizations_helpers_mock)

        configuration_helpers_mock.get_value.return_value = 'edX'

        # Set up course API client
        self._setup_course_api_client(course_api_client_mock)

        # Set up enrollment API client
        self._setup_enrollment_client(enrollment_api_client_mock)

        # Get landing page
        enterprise_customer = EnterpriseCustomerFactory(
            name='Starfleet Academy',
            enable_data_sharing_consent=True,
            enforce_data_sharing_consent='at_enrollment',
        )
        faker = FakerFactory.create()
        provider_id = faker.slug()  # pylint: disable=no-member
        self._setup_registry_mock(registry_mock, provider_id)
        EnterpriseCustomerIdentityProviderFactory(provider_id=provider_id, enterprise_customer=enterprise_customer)
        enterprise_landing_page_url = reverse(
            'enterprise_course_enrollment_page',
            args=[enterprise_customer.uuid, self.demo_course_id],
        )

        # Set up expected context
        course_modes = [
            {
                "mode": "professional",
                "title": "Professional Track",
                "original_price": "$100",
                "min_price": 100,
                "sku": "sku-professional",
                "final_price": "$100",
                "description": "Earn a verified certificate!",
                "premium": True,
            }
        ]
        expected_context = {
            'enterprise_customer': enterprise_customer,
            'course_modes': course_modes,
            'premium_modes': course_modes,
            'page_title': 'Confirm your course',
        }

        self._login()
        response = self.client.get(enterprise_landing_page_url)
        self._check_expected_enrollment_page(response, expected_context)

    @mock.patch('enterprise.views.get_partial_pipeline')
    @mock.patch('enterprise.views.render', side_effect=fake_render)
    @mock.patch('enterprise.tpa_pipeline.get_enterprise_customer_for_request')
    @mock.patch('enterprise.views.get_real_social_auth_object')
    @mock.patch('enterprise.views.quarantine_session')
    @mock.patch('enterprise.views.lift_quarantine')
    @mock.patch('enterprise.views.configuration_helpers')
    @mock.patch('enterprise.views.CourseApiClient')
    @mock.patch('enterprise.views.EnrollmentApiClient')
    @mock.patch('enterprise.views.organizations_helpers')
    @mock.patch('enterprise.views.CourseCatalogApiClient')
    @mock.patch('enterprise.views.ecommerce_api_client')
    def test_get_course_enrollment_page_creates_enterprise_customer_user(
            self,
            ecommerce_api_client_mock,
            course_catalog_client_mock,
            organizations_helpers_mock,
            enrollment_api_client_mock,
            course_api_client_mock,
            configuration_helpers_mock,
            *args
    ):  # pylint: disable=unused-argument

        # Set up course catalog API client
        self._setup_course_catalog_client(course_catalog_client_mock)

        # Set up organizations API client
        self._setup_organizations_client(organizations_helpers_mock)

        configuration_helpers_mock.get_value.return_value = 'edX'

        # Set up course API client
        self._setup_course_api_client(course_api_client_mock)

        # Set up enrollment API client
        self._setup_enrollment_client(enrollment_api_client_mock)

        def ensure_enterprise_customer_user_exists(*args, **kwargs):
            """
            Ensure that the enterprise customer user exists when the commerce API client is called
            """
            assert EnterpriseCustomerUser.objects.all().count() == 1
            return mock.DEFAULT
        self._setup_ecommerce_client(ecommerce_api_client_mock)
        ecommerce_api_client_mock.side_effect = ensure_enterprise_customer_user_exists

        # Ensure that we've started with no EnterpriseCustomerUsers
        assert EnterpriseCustomerUser.objects.all().count() == 0

        # Get landing page
        enterprise_customer = EnterpriseCustomerFactory(
            name='Starfleet Academy',
            enable_data_sharing_consent=True,
            enforce_data_sharing_consent='at_enrollment',
        )
        enterprise_landing_page_url = reverse(
            'enterprise_course_enrollment_page',
            args=[enterprise_customer.uuid, self.demo_course_id],
        )

        # Set up expected context
        course_modes = [
            {
                "mode": "professional",
                "title": "Professional Track",
                "original_price": "$100",
                "min_price": 100,
                "sku": "sku-professional",
                "final_price": "$50",
                "description": "Earn a verified certificate!",
                "premium": True,
            }
        ]
        expected_context = {
            'platform_name': 'edX',
            'page_title': 'Confirm your course',
            'course_id': self.demo_course_id,
            'course_name': self.dummy_demo_course_details_data['name'],
            'course_organization': self.dummy_demo_course_details_data['org'],
            'course_short_description': self.dummy_demo_course_details_data['short_description'],
            'course_pacing': 'Instructor-Paced',
            'course_start_date': parse(self.dummy_demo_course_details_data['start']).strftime('%B %d, %Y'),
            'course_image_uri': self.dummy_demo_course_details_data['media']['course_image']['uri'],
            'enterprise_customer': enterprise_customer,
            'course_modes': course_modes,
            'premium_modes': course_modes,
        }

        self._login()
        response = self.client.get(enterprise_landing_page_url)
        self._check_expected_enrollment_page(response, expected_context)


@mark.django_db
@ddt.ddt
class TestHandleConsentEnrollmentView(TestCase):
    """
    Test HandleConsentEnrollment.
    """

    def setUp(self):
        self.user = UserFactory.create(is_staff=True, is_active=True)
        self.user.set_password("QWERTY")
        self.user.save()
        self.client = Client()
        self.demo_course_id = 'course-v1:edX+DemoX+Demo_Course'
        self.dummy_demo_course_modes = [
            {
                "slug": "professional",
                "name": "Professional Track",
                "min_price": 100,
            },
            {
                "slug": "audit",
                "name": "Audit Track",
                "min_price": 0,
            },
        ]
        super(TestHandleConsentEnrollmentView, self).setUp()

    def _login(self):
        """
        Log user in.
        """
        assert self.client.login(username=self.user.username, password="QWERTY")

    def _setup_registry_mock(self, registry_mock, provider_id):
        """
        Sets up the SSO Registry object
        """
        registry_mock.get.return_value.configure_mock(provider_id=provider_id, drop_existing_session=False)

    @mock.patch('enterprise.views.get_partial_pipeline')
    @mock.patch('enterprise.views.configuration_helpers')
    @mock.patch('enterprise.tpa_pipeline.get_enterprise_customer_for_request')
    @mock.patch('enterprise.views.get_real_social_auth_object')
    @mock.patch('enterprise.views.quarantine_session')
    @mock.patch('enterprise.views.lift_quarantine')
    @mock.patch('enterprise.utils.Registry')
    def test_handle_consent_enrollment_without_course_mode(
            self,
            registry_mock,
            *args
    ):  # pylint: disable=unused-argument
        """
        Verify that user is redirected to LMS dashboard in case there is
        no parameter `course_mode` in the request querystring.
        """
        course_id = self.demo_course_id
        enterprise_customer = EnterpriseCustomerFactory(
            name='Starfleet Academy',
            enable_data_sharing_consent=True,
            enforce_data_sharing_consent='at_enrollment',
            enable_audit_enrollment=True,
        )
        faker = FakerFactory.create()
        provider_id = faker.slug()  # pylint: disable=no-member
        self._setup_registry_mock(registry_mock, provider_id)
        EnterpriseCustomerIdentityProviderFactory(provider_id=provider_id, enterprise_customer=enterprise_customer)
        self._login()
        handle_consent_enrollment_url = reverse(
            'enterprise_handle_consent_enrollment',
            args=[enterprise_customer.uuid, course_id],
        )
        response = self.client.get(handle_consent_enrollment_url)
        redirect_url = LMS_DASHBOARD_URL
        self.assertRedirects(response, redirect_url, fetch_redirect_response=False)

    @mock.patch('enterprise.views.get_partial_pipeline')
    @mock.patch('enterprise.views.configuration_helpers')
    @mock.patch('enterprise.tpa_pipeline.get_enterprise_customer_for_request')
    @mock.patch('enterprise.views.get_real_social_auth_object')
    @mock.patch('enterprise.views.quarantine_session')
    @mock.patch('enterprise.views.lift_quarantine')
    @mock.patch('enterprise.views.EnrollmentApiClient')
    @mock.patch('enterprise.utils.Registry')
    def test_handle_consent_enrollment_404(
            self,
            registry_mock,
            enrollment_api_client_mock,
            *args
    ):  # pylint: disable=unused-argument
        """
        Verify that user gets HTTP 404 response if there is no enterprise in
        database against the provided enterprise UUID or if enrollment API
        client is unable to get course modes for the provided course id.
        """
        course_id = self.demo_course_id
        enrollment_client = enrollment_api_client_mock.return_value
        enrollment_client.get_course_modes.side_effect = HttpClientError
        enterprise_customer = EnterpriseCustomerFactory(
            name='Starfleet Academy',
            enable_data_sharing_consent=True,
            enforce_data_sharing_consent='at_enrollment',
            enable_audit_enrollment=True,
        )
        faker = FakerFactory.create()
        provider_id = faker.slug()  # pylint: disable=no-member
        self._setup_registry_mock(registry_mock, provider_id)
        EnterpriseCustomerIdentityProviderFactory(provider_id=provider_id, enterprise_customer=enterprise_customer)
        self._login()
        handle_consent_enrollment_url = '{consent_enrollment_url}?{params}'.format(
            consent_enrollment_url=reverse(
                'enterprise_handle_consent_enrollment', args=[enterprise_customer.uuid, course_id]
            ),
            params=urlencode({'course_mode': 'professional'})
        )
        response = self.client.get(handle_consent_enrollment_url)
        assert response.status_code == 404

    @mock.patch('enterprise.views.get_partial_pipeline')
    @mock.patch('enterprise.views.configuration_helpers')
    @mock.patch('enterprise.tpa_pipeline.get_enterprise_customer_for_request')
    @mock.patch('enterprise.views.get_real_social_auth_object')
    @mock.patch('enterprise.views.quarantine_session')
    @mock.patch('enterprise.views.lift_quarantine')
    @mock.patch('enterprise.views.EnrollmentApiClient')
    @mock.patch('enterprise.utils.Registry')
    def test_handle_consent_enrollment_no_enterprise_user(
            self,
            registry_mock,
            enrollment_api_client_mock,
            *args
    ):  # pylint: disable=unused-argument
        """
        Verify that user gets HTTP 404 response if the user is not linked to
        the enterprise with the provided enterprise UUID or if enrollment API
        client is unable to get course modes for the provided course id.
        """
        course_id = self.demo_course_id
        enrollment_client = enrollment_api_client_mock.return_value
        enrollment_client.get_course_modes.return_value = self.dummy_demo_course_modes
        enterprise_customer = EnterpriseCustomerFactory(
            name='Starfleet Academy',
            enable_data_sharing_consent=True,
            enforce_data_sharing_consent='at_enrollment',
            enable_audit_enrollment=True,
        )
        faker = FakerFactory.create()
        provider_id = faker.slug()  # pylint: disable=no-member
        self._setup_registry_mock(registry_mock, provider_id)
        EnterpriseCustomerIdentityProviderFactory(provider_id=provider_id, enterprise_customer=enterprise_customer)
        self._login()
        handle_consent_enrollment_url = '{consent_enrollment_url}?{params}'.format(
            consent_enrollment_url=reverse(
                'enterprise_handle_consent_enrollment', args=[enterprise_customer.uuid, course_id]
            ),
            params=urlencode({'course_mode': 'professional'})
        )
        response = self.client.get(handle_consent_enrollment_url)
        assert response.status_code == 404

    @mock.patch('enterprise.views.get_partial_pipeline')
    @mock.patch('enterprise.views.configuration_helpers')
    @mock.patch('enterprise.tpa_pipeline.get_enterprise_customer_for_request')
    @mock.patch('enterprise.views.get_real_social_auth_object')
    @mock.patch('enterprise.views.quarantine_session')
    @mock.patch('enterprise.views.lift_quarantine')
    @mock.patch('enterprise.views.get_enterprise_customer_user')
    @mock.patch('enterprise.views.EnrollmentApiClient')
    @mock.patch('enterprise.utils.Registry')
    def test_handle_consent_enrollment_with_invalid_course_mode(
            self,
            registry_mock,
            enrollment_api_client_mock,
            get_ec_user_mock,
            *args
    ):  # pylint: disable=unused-argument
        """
        Verify that user is redirected to LMS dashboard in case the provided
        course mode does not exist.
        """
        course_id = self.demo_course_id
        enterprise_customer = EnterpriseCustomerFactory(
            name='Starfleet Academy',
            enable_data_sharing_consent=True,
            enforce_data_sharing_consent='at_enrollment',
            enable_audit_enrollment=True,
        )
        faker = FakerFactory.create()
        provider_id = faker.slug()  # pylint: disable=no-member
        self._setup_registry_mock(registry_mock, provider_id)
        EnterpriseCustomerIdentityProviderFactory(provider_id=provider_id, enterprise_customer=enterprise_customer)
        enterprise_customer_user = EnterpriseCustomerUserFactory(
            user_id=self.user.id,
            enterprise_customer=enterprise_customer
        )
        enrollment_client = enrollment_api_client_mock.return_value
        enrollment_client.get_course_modes.return_value = self.dummy_demo_course_modes
        mocked_enterprise_customer_user = get_ec_user_mock.return_value
        mocked_enterprise_customer_user.return_value = enterprise_customer_user
        self._login()
        handle_consent_enrollment_url = '{consent_enrollment_url}?{params}'.format(
            consent_enrollment_url=reverse(
                'enterprise_handle_consent_enrollment', args=[enterprise_customer.uuid, course_id]
            ),
            params=urlencode({'course_mode': 'some-invalid-course-mode'})
        )
        response = self.client.get(handle_consent_enrollment_url)
        redirect_url = LMS_DASHBOARD_URL
        self.assertRedirects(response, redirect_url, fetch_redirect_response=False)

    @mock.patch('enterprise.views.get_partial_pipeline')
    @mock.patch('enterprise.views.configuration_helpers')
    @mock.patch('enterprise.tpa_pipeline.get_enterprise_customer_for_request')
    @mock.patch('enterprise.views.get_real_social_auth_object')
    @mock.patch('enterprise.views.quarantine_session')
    @mock.patch('enterprise.views.lift_quarantine')
    @mock.patch('enterprise.views.EnrollmentApiClient')
    @mock.patch('enterprise.utils.Registry')
    def test_handle_consent_enrollment_with_audit_course_mode(
            self,
            registry_mock,
            enrollment_api_client_mock,
            *args
    ):  # pylint: disable=unused-argument
        """
        Verify that user is redirected to course in case the provided
        course mode is audit track.
        """
        course_id = self.demo_course_id
        enterprise_customer = EnterpriseCustomerFactory(
            name='Starfleet Academy',
            enable_data_sharing_consent=True,
            enforce_data_sharing_consent='at_enrollment',
            enable_audit_enrollment=True,
        )
        faker = FakerFactory.create()
        provider_id = faker.slug()  # pylint: disable=no-member
        self._setup_registry_mock(registry_mock, provider_id)
        EnterpriseCustomerIdentityProviderFactory(provider_id=provider_id, enterprise_customer=enterprise_customer)
        enterprise_customer_user = EnterpriseCustomerUserFactory(
            user_id=self.user.id,
            enterprise_customer=enterprise_customer
        )
        enrollment_client = enrollment_api_client_mock.return_value
        enrollment_client.get_course_modes.return_value = self.dummy_demo_course_modes
        self._login()
        handle_consent_enrollment_url = '{consent_enrollment_url}?{params}'.format(
            consent_enrollment_url=reverse(
                'enterprise_handle_consent_enrollment', args=[enterprise_customer.uuid, course_id]
            ),
            params=urlencode({'course_mode': 'audit'})
        )
        response = self.client.get(handle_consent_enrollment_url)
        redirect_url = LMS_COURSEWARE_URL.format(course_id=course_id)
        self.assertRedirects(response, redirect_url, fetch_redirect_response=False)

        self.assertTrue(EnterpriseCourseEnrollment.objects.filter(
            enterprise_customer_user__enterprise_customer=enterprise_customer,
            enterprise_customer_user__user_id=enterprise_customer_user.user_id,
            course_id=course_id
        ).exists())

    @mock.patch('enterprise.views.get_partial_pipeline')
    @mock.patch('enterprise.views.configuration_helpers')
    @mock.patch('enterprise.tpa_pipeline.get_enterprise_customer_for_request')
    @mock.patch('enterprise.views.get_real_social_auth_object')
    @mock.patch('enterprise.views.quarantine_session')
    @mock.patch('enterprise.views.lift_quarantine')
    @mock.patch('enterprise.views.EnrollmentApiClient')
    @mock.patch('enterprise.utils.Registry')
    def test_handle_consent_enrollment_with_professional_course_mode(
            self,
            registry_mock,
            enrollment_api_client_mock,
            *args
    ):  # pylint: disable=unused-argument
        """
        Verify that user is redirected to course in case the provided
        course mode is audit track.
        """
        course_id = self.demo_course_id
        enterprise_customer = EnterpriseCustomerFactory(
            name='Starfleet Academy',
            enable_data_sharing_consent=True,
            enforce_data_sharing_consent='at_enrollment',
            enable_audit_enrollment=True,
        )
        faker = FakerFactory.create()
        provider_id = faker.slug()  # pylint: disable=no-member
        self._setup_registry_mock(registry_mock, provider_id)
        EnterpriseCustomerIdentityProviderFactory(provider_id=provider_id, enterprise_customer=enterprise_customer)
        enterprise_customer_user = EnterpriseCustomerUserFactory(
            user_id=self.user.id,
            enterprise_customer=enterprise_customer
        )
        enrollment_client = enrollment_api_client_mock.return_value
        enrollment_client.get_course_modes.return_value = self.dummy_demo_course_modes
        self._login()
        handle_consent_enrollment_url = '{consent_enrollment_url}?{params}'.format(
            consent_enrollment_url=reverse(
                'enterprise_handle_consent_enrollment', args=[enterprise_customer.uuid, course_id]
            ),
            params=urlencode({'course_mode': 'professional'})
        )
        response = self.client.get(handle_consent_enrollment_url)
        redirect_url = LMS_START_PREMIUM_COURSE_FLOW_URL.format(course_id=course_id)
        self.assertRedirects(response, redirect_url, fetch_redirect_response=False)

        self.assertTrue(EnterpriseCourseEnrollment.objects.filter(
            enterprise_customer_user__enterprise_customer=enterprise_customer,
            enterprise_customer_user__user_id=enterprise_customer_user.user_id,
            course_id=course_id
        ).exists())<|MERGE_RESOLUTION|>--- conflicted
+++ resolved
@@ -65,23 +65,6 @@
 
     url = reverse('grant_data_sharing_permissions')
 
-<<<<<<< HEAD
-    def _get_messages_from_response_cookies(self, response):
-        """
-        Get django messages set in response cookies.
-        """
-        # pylint: disable=protected-access
-        return messages.storage.cookie.CookieStorage(response)._decode(response.cookies['messages'].value)
-
-    def _assert_request_message(self, request_message, expected_message_tags, expected_message_text):
-        """
-        Verify the request message tags and text.
-        """
-        self.assertEqual(request_message.tags, expected_message_tags)
-        self.assertEqual(request_message.message, expected_message_text)
-
-=======
->>>>>>> 59119a28
     def _assert_enterprise_linking_messages(self, response, user_is_active=True):
         """
         Verify response messages for a learner when he/she is linked with an
@@ -2005,16 +1988,8 @@
         consent_enrollment_url = '/enterprise/handle_consent_enrollment/{}/course/{}/?{}'.format(
             enterprise_id, course_id, urlencode({'course_mode': 'audit'})
         )
-<<<<<<< HEAD
-        expected_failure_url = '{enterprise_course_enrollment_page_url}?{query_string}'.format(
-            enterprise_course_enrollment_page_url=reverse(
-                'enterprise_course_enrollment_page', args=[enterprise_customer.uuid, course_id]
-            ),
-            query_string=urlencode({'show_consent_decline_notification': True})
-=======
         expected_failure_url = reverse(
             'enterprise_course_enrollment_page', args=[enterprise_customer.uuid, course_id]
->>>>>>> 59119a28
         )
         self.assertRedirects(
             response,
