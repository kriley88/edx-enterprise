"""
Module tests user-facing views of the Enterprise app.
"""
from __future__ import absolute_import, unicode_literals

import inspect

import ddt
import mock
from dateutil.parser import parse
from faker import Factory as FakerFactory
from pytest import mark, raises

from django.contrib import messages
from django.core.urlresolvers import NoReverseMatch, reverse
from django.http import HttpResponseRedirect
from django.shortcuts import render
from django.test import Client, TestCase

from enterprise.models import EnterpriseCourseEnrollment, EnterpriseCustomerUser, UserDataSharingConsentAudit
from enterprise.utils import NotConnectedToOpenEdX
from enterprise.views import (
    CONFIRMATION_ALERT_PROMPT,
    CONFIRMATION_ALERT_PROMPT_WARNING,
    CONSENT_REQUEST_PROMPT,
    EDX_ENTERPRISE_SUPPORT_URL,
    LMS_COURSEWARE_URL,
    LMS_DASHBOARD_URL,
    LMS_START_PREMIUM_COURSE_FLOW_URL,
    GrantDataSharingPermissions,
    HttpClientError,
)
# pylint: disable=import-error,wrong-import-order
from six.moves.urllib.parse import urlencode
<<<<<<< HEAD
from test_utils.factories import (
    EnterpriseCustomerFactory,
    EnterpriseCustomerIdentityProviderFactory,
    EnterpriseCustomerUserFactory,
    UserFactory,
)
=======
from test_utils.factories import EnterpriseCustomerFactory, EnterpriseCustomerUserFactory, UserFactory
>>>>>>> 255db2cb


def fake_render(request, template, context):  # pylint: disable=unused-argument
    """
    Switch the request to use a template that does not depend on edx-platform.
    """
    return render(request, 'enterprise/emails/user_notification.html', context=context)


@mark.django_db
@ddt.ddt
class TestGrantDataSharingPermissions(TestCase):
    """
    Test GrantDataSharingPermissions.
    """

    def setUp(self):
        self.user = UserFactory.create(is_staff=True, is_active=True)
        self.user.set_password("QWERTY")
        self.user.save()
        self.client = Client()
        super(TestGrantDataSharingPermissions, self).setUp()

    url = reverse('grant_data_sharing_permissions')

    def _get_messages_from_response_cookies(self, response):
        """
        Get django messages set in response cookies.
        """
        # pylint: disable=protected-access
        return messages.storage.cookie.CookieStorage(response)._decode(response.cookies['messages'].value)

    def _assert_request_message(self, request_message, expected_message_tags, expected_message_text):
        """
        Verify the request message tags and text.
        """
        self.assertEqual(request_message.tags, expected_message_tags)
        self.assertEqual(request_message.message, expected_message_text)

    def _assert_enterprise_linking_messages(self, response, user_is_active=True):
        """
        Verify response messages for a learner when he/she is linked with an
        enterprise depending on whether the learner has activated the linked
        account.
        """
        response_messages = self._get_messages_from_response_cookies(response)
        if user_is_active:
            # Verify that request contains the expected success message when a
            # learner with activated account is linked with an enterprise
            self.assertEqual(len(response_messages), 1)
            self._assert_request_message(
                response_messages[0],
                'success',
                '<strong>Account created</strong> Thank you for creating an account with edX.'
            )
        else:
            # Verify that request contains the expected success message and an
            # info message when a learner with unactivated account is linked
            # with an enterprise.
            self.assertEqual(len(response_messages), 2)
            self._assert_request_message(
                response_messages[0],
                'success',
                '<strong>Account created</strong> Thank you for creating an account with edX.'
            )
            self._assert_request_message(
                response_messages[1],
                'info',
                '<strong>Activate your account</strong> Check your inbox for an activation email. '
                'You will not be able to log back into your account until you have activated it.'
            )

    @mock.patch('enterprise.views.quarantine_session')
    def test_quarantine(self, mock_quarantine):
        """
        Check that ``quarantine`` adds the appropriate items to the session.
        """
        request = mock.MagicMock()
        GrantDataSharingPermissions.quarantine(request)
        mock_quarantine.assert_called_with(request, ('enterprise.views',))

    @mock.patch('enterprise.views.lift_quarantine')
    def test_lift_quarantine(self, mock_lift):
        """
        Check that ``lift_quarantine`` removes the appropriate items.
        """
        request = mock.MagicMock()
        GrantDataSharingPermissions.lift_quarantine(request)
        mock_lift.assert_called_with(request)

    def test_get_no_patches(self):
        """
        Test that we get the right exception when nothing is patched.
        """
        client = Client()
        with raises(NotConnectedToOpenEdX) as excinfo:
            client.get(self.url)
        self.assertIsNotNone(excinfo.value)

    @mock.patch('enterprise.views.get_partial_pipeline')
    @mock.patch('enterprise.views.lift_quarantine')
    @mock.patch('enterprise.views.quarantine_session')
    @mock.patch('enterprise.views.get_real_social_auth_object')
    @mock.patch('enterprise.views.get_complete_url')
    @mock.patch('enterprise.views.render', side_effect=fake_render)
    @mock.patch('enterprise.views.redirect')
    @mock.patch('enterprise.views.get_enterprise_customer_for_request')
    @mock.patch('enterprise.views.configuration_helpers')
    def test_get_no_customer_redirect(
            self,
            config_mock,
            get_ec_mock,
            redirect_mock,
            *args
    ):  # pylint: disable=unused-argument
        """
        Test that view redirects to login screen if it can't get an EnterpriseCustomer from the pipeline.

        Note that this test needs to patch `django.shortcuts.redirect`.
        This is because the target view ('signin_user') only exists in edx-platform.
        """
        config_mock.get_value.return_value = 'This Platform'
        get_ec_mock.return_value = None
        redirect_url = '/fake/path'
        mock_response = HttpResponseRedirect(redirect_url)
        redirect_mock.return_value = mock_response
        client = Client()
        response = client.get(self.url)
        self.assertRedirects(response, redirect_url, fetch_redirect_response=False)
        redirect_mock.assert_called_once_with('signin_user')

    @ddt.data(True, False)
    @mock.patch('enterprise.views.get_partial_pipeline')
    @mock.patch('enterprise.views.lift_quarantine')
    @mock.patch('enterprise.views.quarantine_session')
    @mock.patch('enterprise.views.get_real_social_auth_object')
    @mock.patch('enterprise.views.get_complete_url')
    @mock.patch('enterprise.views.render', side_effect=fake_render)
    @mock.patch('enterprise.views.get_enterprise_customer_for_request')
    @mock.patch('enterprise.views.configuration_helpers')
    def test_get_render_patched(
            self,
            enforces_data_sharing_consent,
            config_mock,
            get_ec_mock,
            *args
    ):  # pylint: disable=unused-argument
        """
        Test that we have the appropriate context when rendering the form,
        for both mandatory and optional data sharing consent.
        """
        config_mock.get_value.return_value = 'This Platform'
        fake_ec = mock.MagicMock(
            enforces_data_sharing_consent=mock.MagicMock(return_value=enforces_data_sharing_consent)
        )
        fake_ec.name = 'Fake Customer Name'
        get_ec_mock.return_value = fake_ec
        client = Client()
        response = client.get(self.url)
        expected_prompt = CONSENT_REQUEST_PROMPT.format(  # pylint: disable=no-member
            enterprise_customer_name=fake_ec.name
        )
        expected_alert = CONFIRMATION_ALERT_PROMPT.format(  # pylint: disable=no-member
            enterprise_customer_name=fake_ec.name
        )
        expected_warning = CONFIRMATION_ALERT_PROMPT_WARNING.format(  # pylint: disable=no-member
            enterprise_customer_name=fake_ec.name
        )
        expected_context = {
            'consent_request_prompt': expected_prompt,
            'confirmation_alert_prompt': expected_alert,
            'confirmation_alert_prompt_warning': expected_warning,
            'platform_name': 'This Platform',
            'enterprise_customer_name': 'Fake Customer Name',
        }
        for key, value in expected_context.items():
            assert response.context[key] == value  # pylint: disable=no-member

    @mock.patch('enterprise.views.get_partial_pipeline')
    @mock.patch('enterprise.views.lift_quarantine')
    @mock.patch('enterprise.views.quarantine_session')
    @mock.patch('enterprise.views.get_real_social_auth_object')
    @mock.patch('enterprise.views.get_complete_url')
    @mock.patch('enterprise.views.render', side_effect=fake_render)
    @mock.patch('enterprise.views.get_enterprise_customer_for_request')
    @mock.patch('enterprise.views.configuration_helpers')
    def test_get_render_patched_optional(
            self,
            config_mock,
            get_ec_mock,
            *args
    ):  # pylint: disable=unused-argument
        """
        Test that we have correct context for an optional form rendering.
        """
        config_mock.get_value.return_value = 'This Platform'
        fake_ec = mock.MagicMock(
            enforces_data_sharing_consent=mock.MagicMock(return_value=False)
        )
        fake_ec.name = 'Fake Customer Name'
        get_ec_mock.return_value = fake_ec
        client = Client()
        response = client.get(self.url)
        expected_prompt = CONSENT_REQUEST_PROMPT.format(  # pylint: disable=no-member
            enterprise_customer_name=fake_ec.name
        )
        expected_alert = CONFIRMATION_ALERT_PROMPT.format(  # pylint: disable=no-member
            enterprise_customer_name=fake_ec.name
        )
        expected_warning = CONFIRMATION_ALERT_PROMPT_WARNING.format(  # pylint: disable=no-member
            enterprise_customer_name=fake_ec.name
        )
        expected_context = {
            'consent_request_prompt': expected_prompt,
            'confirmation_alert_prompt': expected_alert,
            'confirmation_alert_prompt_warning': expected_warning,
            'platform_name': 'This Platform',
            'enterprise_customer_name': 'Fake Customer Name',
        }
        for key, value in expected_context.items():
            assert response.context[key] == value  # pylint: disable=no-member

    @mock.patch('enterprise.views.get_partial_pipeline')
    @mock.patch('enterprise.views.quarantine_session')
    @mock.patch('enterprise.views.lift_quarantine')
    @mock.patch('enterprise.views.configuration_helpers')
    @mock.patch('enterprise.views.render')
    @mock.patch('enterprise.views.get_complete_url')
    @mock.patch('enterprise.tpa_pipeline.get_enterprise_customer_for_request')
    @mock.patch('enterprise.views.get_real_social_auth_object')
    @mock.patch('enterprise.views.redirect')
    @mock.patch('enterprise.views.get_enterprise_customer_for_request')
    def test_post_no_customer_redirect(
            self,
            mock_get_ec,
            mock_redirect,
            *args
    ):  # pylint: disable=unused-argument
        """
        Test that when there's no customer for the request, POST redirects to the login screen.

        Note that this test needs to patch `django.shortcuts.redirect`.
        This is because the target view ('signin_user') only exists in edx-platform.
        """
        mock_get_ec.return_value = None
        redirect_url = '/fake/path'
        mock_response = HttpResponseRedirect(redirect_url)
        mock_redirect.return_value = mock_response
        client = Client()
        response = client.post(self.url)
        self.assertRedirects(response, redirect_url, fetch_redirect_response=False)
        mock_redirect.assert_called_once_with('signin_user')

    @mock.patch('enterprise.views.get_partial_pipeline')
    @mock.patch('enterprise.views.quarantine_session')
    @mock.patch('enterprise.views.lift_quarantine')
    @mock.patch('enterprise.views.configuration_helpers')
    @mock.patch('enterprise.views.render')
    @mock.patch('enterprise.views.get_complete_url')
    @mock.patch('enterprise.tpa_pipeline.get_enterprise_customer_for_request')
    @mock.patch('enterprise.views.get_real_social_auth_object')
    @mock.patch('enterprise.views.get_enterprise_customer_for_request')
    def test_post_no_user_404(
            self,
            mock_get_ec,
            mock_get_rsa,
            *args
    ):  # pylint: disable=unused-argument
        """
        Test that when there's no customer for the request, POST gives a 404.
        """
        mock_get_ec.return_value = True
        mock_get_rsa.return_value = None
        client = Client()
        response = client.post(self.url)
        assert response.status_code == 404

    @mock.patch('enterprise.views.get_partial_pipeline')
    @mock.patch('enterprise.views.quarantine_session')
    @mock.patch('enterprise.views.lift_quarantine')
    @mock.patch('enterprise.views.configuration_helpers')
    @mock.patch('enterprise.views.render')
    @mock.patch('enterprise.views.get_complete_url')
    @mock.patch('enterprise.tpa_pipeline.get_enterprise_customer_for_request')
    @mock.patch('enterprise.views.get_real_social_auth_object')
    @mock.patch('enterprise.views.get_enterprise_customer_for_request')
    def test_post_patch_real_social_auth_enforced(
            self,
            mock_get_ec,
            mock_get_rsa,
            mock_get_ec2,
            *args
    ):  # pylint: disable=unused-argument
        """
        Test an enforecd request without consent.
        """
        customer = EnterpriseCustomerFactory()
        mock_get_ec.return_value = customer
        mock_get_ec2.return_value = customer
        mock_get_rsa.return_value = mock.MagicMock(user=UserFactory())
        with raises(NoReverseMatch) as excinfo:
            client = Client()
            session = client.session
            session['partial_pipeline_token'] = True
            session.save()
            client.post(self.url)
        expected = (
            'Reverse for \'dashboard\' with arguments \'()\' and keyword '
            'arguments \'{}\' not found. 0 pattern(s) tried: []'
        )
        assert str(excinfo.value) == expected
        # Ensure that when consent hasn't been provided, we don't link the user to the Enterprise Customer.
        assert UserDataSharingConsentAudit.objects.all().count() == 0
        assert EnterpriseCustomerUser.objects.all().count() == 0

    @mock.patch('enterprise.views.quarantine_session')
    @mock.patch('enterprise.views.lift_quarantine')
    @mock.patch('enterprise.views.configuration_helpers')
    @mock.patch('enterprise.views.render')
    @mock.patch('enterprise.views.get_partial_pipeline')
    @mock.patch('enterprise.views.get_complete_url')
    @mock.patch('enterprise.tpa_pipeline.get_enterprise_customer_for_request')
    @mock.patch('enterprise.views.get_real_social_auth_object')
    @mock.patch('enterprise.views.get_enterprise_customer_for_request')
    def test_permission_not_required(
            self,
            mock_get_ec,
            mock_get_rsa,
            mock_get_ec2,
            mock_url,
            mock_partial,
            *args
    ):  # pylint: disable=unused-argument
        """
        Test an unenforced request
        """
        customer = EnterpriseCustomerFactory(enable_data_sharing_consent=False)
        mock_get_ec.return_value = customer
        mock_get_ec2.return_value = customer
        mock_get_rsa.return_value = mock.MagicMock(user=UserFactory())
        mock_url.return_value = '/'
        mock_partial.return_value = {'backend': 'fake_backend'}
        client = Client()
        response = client.post(self.url)
        assert UserDataSharingConsentAudit.objects.all().count() == 1
        assert EnterpriseCustomerUser.objects.all().count() == 1
        assert not UserDataSharingConsentAudit.objects.all()[0].enabled
        assert response.status_code == 302

    @mock.patch('enterprise.views.quarantine_session')
    @mock.patch('enterprise.views.lift_quarantine')
    @mock.patch('enterprise.views.render')
    @mock.patch('enterprise.views.get_partial_pipeline')
    @mock.patch('enterprise.views.configuration_helpers')
    @mock.patch('enterprise.views.get_complete_url')
    @mock.patch('enterprise.tpa_pipeline.get_enterprise_customer_for_request')
    @mock.patch('enterprise.views.get_real_social_auth_object')
    @mock.patch('enterprise.views.get_enterprise_customer_for_request')
    @ddt.data(False, True)
    def test_post_patch_real_social_auth_enabled(
            self,
            user_is_active,
            mock_get_ec,
            mock_get_rsa,
            mock_get_ec2,
            mock_url,
            mock_config,
            mock_partial,
            *args
    ):  # pylint: disable=unused-argument
        """
        Test an enforced request with consent and rendering patched in.
        """
        mock_config.get_value.return_value = 'edX'
        customer = EnterpriseCustomerFactory()
        mock_get_ec.return_value = customer
        mock_get_ec2.return_value = customer
        mock_get_rsa.return_value = mock.MagicMock(user=UserFactory(is_active=user_is_active))
        mock_url.return_value = '/'
        client = Client()
        mock_partial.return_value = {'backend': 'fake_backend'}
        response = client.post(self.url, {'data_sharing_consent': True})
        assert UserDataSharingConsentAudit.objects.all().count() == 1
        assert EnterpriseCustomerUser.objects.all().count() == 1
        assert UserDataSharingConsentAudit.objects.all()[0].enabled
        assert response.status_code == 302

        # Now verify that response contains the expected messages when a
        # learner is linked with an enterprise
        self._assert_enterprise_linking_messages(response, user_is_active)

    @mock.patch('enterprise.views.get_partial_pipeline')
    @mock.patch('enterprise.views.quarantine_session')
    @mock.patch('enterprise.views.lift_quarantine')
    @mock.patch('enterprise.views.configuration_helpers')
    @mock.patch('enterprise.views.render')
    @mock.patch('enterprise.views.get_complete_url')
    @mock.patch('enterprise.tpa_pipeline.get_enterprise_customer_for_request')
    @mock.patch('enterprise.views.get_real_social_auth_object')
    @mock.patch('enterprise.views.get_enterprise_customer_for_request')
    def test_post_patch_real_social_auth_no_consent_provided(
            self,
            mock_get_ec,
            mock_get_rsa,
            mock_get_ec2,
            mock_url,
            *args
    ):  # pylint: disable=unused-argument
        """
        Test an enforced request with consent and rendering patched in.
        """
        customer = EnterpriseCustomerFactory()
        mock_get_ec.return_value = customer
        mock_get_ec2.return_value = customer
        mock_get_rsa.return_value = mock.MagicMock(user=UserFactory())
        mock_url.return_value = '/'
        client = Client()
        session = client.session
        session['partial_pipeline_token'] = {'backend': 'fake_backend'}
        session.save()
        response = client.post(self.url, {'failure_url': 'http://google.com/'})
        assert UserDataSharingConsentAudit.objects.all().count() == 0
        assert EnterpriseCustomerUser.objects.all().count() == 0
        assert response.status_code == 302

    def _login(self):
        """
        Log user in.
        """
        assert self.client.login(username=self.user.username, password="QWERTY")

    @mock.patch('enterprise.views.get_partial_pipeline')
    @mock.patch('enterprise.views.get_complete_url')
    @mock.patch('enterprise.tpa_pipeline.get_enterprise_customer_for_request')
    @mock.patch('enterprise.views.get_real_social_auth_object')
    @mock.patch('enterprise.views.get_enterprise_customer_for_request')
    @mock.patch('enterprise.views.quarantine_session')
    @mock.patch('enterprise.views.lift_quarantine')
    @mock.patch('enterprise.views.render', side_effect=fake_render)
    @mock.patch('enterprise.views.configuration_helpers')
    @mock.patch('enterprise.views.CourseApiClient')
    @ddt.data(
        (False, False),
        (True, True),
    )
    @ddt.unpack
    def test_get_course_specific_consent(
            self,
            enrollment_deferred,
            supply_customer_uuid,
            course_api_client_mock,
            mock_config,
            *args
    ):  # pylint: disable=unused-argument
        course_id = 'course-v1:edX+DemoX+Demo_Course'
        mock_config.get_value.return_value = 'My Platform'
        client = course_api_client_mock.return_value
        client.get_course_details.return_value = {
            'name': 'edX Demo Course',
        }
        self._login()
        enterprise_customer = EnterpriseCustomerFactory(
            name='Starfleet Academy',
            enable_data_sharing_consent=True,
            enforce_data_sharing_consent='at_enrollment',
        )
        ecu = EnterpriseCustomerUserFactory(
            user_id=self.user.id,
            enterprise_customer=enterprise_customer
        )
        EnterpriseCourseEnrollment.objects.create(
            enterprise_customer_user=ecu,
            course_id=course_id
        )
        params = {
            'course_id': 'course-v1:edX+DemoX+Demo_Course',
            'next': 'https://google.com'
        }
        if enrollment_deferred:
            params['enrollment_deferred'] = True
        if supply_customer_uuid:
            params['enterprise_id'] = str(enterprise_customer.uuid)
        response = self.client.get(self.url, data=params)
        assert response.status_code == 200
        expected_prompt = (
            'To access this course and use your discount, you must first consent to share your '
            'learning achievements with <b>Starfleet Academy</b>.'
        )
        expected_alert = (
            'In order to start this course and use your discount, <b>you must</b> consent to share your '
            'course data with Starfleet Academy.'
        )
        expected_warning = CONFIRMATION_ALERT_PROMPT_WARNING.format(  # pylint: disable=no-member
            enterprise_customer_name='Starfleet Academy'
        )
        for key, value in {
                "platform_name": "My Platform",
                "consent_request_prompt": expected_prompt,
                'confirmation_alert_prompt': expected_alert,
                'confirmation_alert_prompt_warning': expected_warning,
                'sharable_items_footer': (
                    'My permission applies only to data from courses or programs that are sponsored by '
                    'Starfleet Academy, and not to data from any My Platform courses or programs that '
                    'I take on my own. I understand that once I grant my permission to allow data to be shared '
                    'with Starfleet Academy, I may not withdraw my permission but I may elect to unenroll '
                    'from any courses or programs that are sponsored by Starfleet Academy.'
                ),
                "course_id": "course-v1:edX+DemoX+Demo_Course",
                "course_name": "edX Demo Course",
                "redirect_url": "https://google.com",
                "enterprise_customer_name": ecu.enterprise_customer.name,
                "course_specific": True,
                "enrollment_deferred": enrollment_deferred,
                "welcome_text": "Welcome to My Platform."
        }.items():
            assert response.context[key] == value  # pylint:disable=no-member

    @mock.patch('enterprise.views.get_partial_pipeline')
    @mock.patch('enterprise.views.get_complete_url')
    @mock.patch('enterprise.tpa_pipeline.get_enterprise_customer_for_request')
    @mock.patch('enterprise.views.get_real_social_auth_object')
    @mock.patch('enterprise.views.get_enterprise_customer_for_request')
    @mock.patch('enterprise.views.quarantine_session')
    @mock.patch('enterprise.views.lift_quarantine')
    @mock.patch('enterprise.views.render', side_effect=fake_render)
    @mock.patch('enterprise.views.configuration_helpers')
    @mock.patch('enterprise.views.CourseApiClient')
    @ddt.data(
        (False, False),
        (True, True),
    )
    @ddt.unpack
    def test_get_course_specific_consent_ec_requires_account_level(
            self,
            enrollment_deferred,
            supply_customer_uuid,
            course_api_client_mock,
            mock_config,
            *args
    ):  # pylint: disable=unused-argument
        course_id = 'course-v1:edX+DemoX+Demo_Course'
        mock_config.get_value.return_value = 'My Platform'
        client = course_api_client_mock.return_value
        client.get_course_details.return_value = {
            'name': 'edX Demo Course',
        }
        self._login()
        enterprise_customer = EnterpriseCustomerFactory(
            name='Starfleet Academy',
            enable_data_sharing_consent=True,
            enforce_data_sharing_consent='at_enrollment',
            require_account_level_consent=True,
        )
        ecu = EnterpriseCustomerUserFactory(
            user_id=self.user.id,
            enterprise_customer=enterprise_customer
        )
        EnterpriseCourseEnrollment.objects.create(
            enterprise_customer_user=ecu,
            course_id=course_id
        )
        params = {
            'course_id': 'course-v1:edX+DemoX+Demo_Course',
            'next': 'https://google.com'
        }
        if enrollment_deferred:
            params['enrollment_deferred'] = True
        if supply_customer_uuid:
            params['enterprise_id'] = str(enterprise_customer.uuid)
        response = self.client.get(self.url, data=params)
        assert response.status_code == 200
        expected_prompt = (
            'To access this and other courses sponsored by <b>Starfleet Academy</b>, and to '
            'use the discounts available to you, you must first consent to share your '
            'learning achievements with <b>Starfleet Academy</b>.'
        )
        expected_alert = (
            'In order to start this course and use your discount, <b>you must</b> consent to share your '
            'course data with Starfleet Academy.'
        )
        expected_warning = CONFIRMATION_ALERT_PROMPT_WARNING.format(  # pylint: disable=no-member
            enterprise_customer_name='Starfleet Academy'
        )
        for key, value in {
                "platform_name": "My Platform",
                "consent_request_prompt": expected_prompt,
                'confirmation_alert_prompt': expected_alert,
                'confirmation_alert_prompt_warning': expected_warning,
                'sharable_items_footer': (
                    'My permission applies only to data from courses or programs that are sponsored by '
                    'Starfleet Academy, and not to data from any My Platform courses or programs that '
                    'I take on my own. I understand that once I grant my permission to allow data to be shared '
                    'with Starfleet Academy, I may not withdraw my permission but I may elect to unenroll '
                    'from any courses or programs that are sponsored by Starfleet Academy.'
                ),
                "course_id": "course-v1:edX+DemoX+Demo_Course",
                "course_name": "edX Demo Course",
                "redirect_url": "https://google.com",
                "enterprise_customer_name": ecu.enterprise_customer.name,
                "course_specific": True,
                "enrollment_deferred": enrollment_deferred,
        }.items():
            assert response.context[key] == value  # pylint:disable=no-member

    @mock.patch('enterprise.views.get_partial_pipeline')
    @mock.patch('enterprise.views.get_complete_url')
    @mock.patch('enterprise.tpa_pipeline.get_enterprise_customer_for_request')
    @mock.patch('enterprise.views.get_real_social_auth_object')
    @mock.patch('enterprise.views.get_enterprise_customer_for_request')
    @mock.patch('enterprise.views.quarantine_session')
    @mock.patch('enterprise.views.lift_quarantine')
    @mock.patch('enterprise.views.configuration_helpers')
    @mock.patch('enterprise.views.render', side_effect=fake_render)
    @mock.patch('enterprise.views.CourseApiClient')
    def test_get_course_specific_consent_invalid_params(
            self,
            course_api_client_mock,
            mock_config,
            *args
    ):  # pylint: disable=unused-argument
        course_id = 'course-v1:edX+DemoX+Demo_Course'
        mock_config.get_value.return_value = 'My Platform'
        client = course_api_client_mock.return_value
        client.get_course_details.return_value = {
            'name': 'edX Demo Course',
        }
        self._login()
        enterprise_customer = EnterpriseCustomerFactory(
            name='Starfleet Academy',
            enable_data_sharing_consent=True,
            enforce_data_sharing_consent='at_enrollment',
        )
        ecu = EnterpriseCustomerUserFactory(
            user_id=self.user.id,
            enterprise_customer=enterprise_customer
        )
        EnterpriseCourseEnrollment.objects.create(
            enterprise_customer_user=ecu,
            course_id=course_id
        )
        params = {
            'course_id': 'course-v1:edX+DemoX+Demo_Course',
            'next': 'https://google.com',
            'enrollment_deferred': True,
        }
        response = self.client.get(self.url, data=params)
        assert response.status_code == 404

    @mock.patch('enterprise.views.get_partial_pipeline')
    @mock.patch('enterprise.views.get_complete_url')
    @mock.patch('enterprise.tpa_pipeline.get_enterprise_customer_for_request')
    @mock.patch('enterprise.views.get_real_social_auth_object')
    @mock.patch('enterprise.views.get_enterprise_customer_for_request')
    @mock.patch('enterprise.views.quarantine_session')
    @mock.patch('enterprise.views.lift_quarantine')
    @mock.patch('enterprise.views.render', side_effect=fake_render)
    @mock.patch('enterprise.views.configuration_helpers')
    @mock.patch('enterprise.views.CourseApiClient')
    def test_get_course_specific_consent_unauthenticated_user(
            self,
            course_api_client_mock,
            mock_config,
            *args
    ):  # pylint: disable=unused-argument
        course_id = 'course-v1:edX+DemoX+Demo_Course'
        mock_config.get_value.return_value = 'My Platform'
        enterprise_customer = EnterpriseCustomerFactory(
            name='Starfleet Academy',
            enable_data_sharing_consent=True,
            enforce_data_sharing_consent='at_enrollment',
        )
        client = course_api_client_mock.return_value
        client.get_course_details.return_value = {
            'name': 'edX Demo Course',
        }
        ecu = EnterpriseCustomerUserFactory(
            user_id=self.user.id,
            enterprise_customer=enterprise_customer
        )
        EnterpriseCourseEnrollment.objects.create(
            enterprise_customer_user=ecu,
            course_id=course_id
        )
        response = self.client.get(
            self.url + '?course_id=course-v1%3AedX%2BDemoX%2BDemo_Course&next=https%3A%2F%2Fgoogle.com'
        )
        assert response.status_code == 302
        self.assertRedirects(
            response,
            (
                '/accounts/login/?next=/enterprise/grant_data_sharing_permissions%3Fcourse_id%3Dcourse-v1'
                '%253AedX%252BDemoX%252BDemo_Course%26next%3Dhttps%253A%252F%252Fgoogle.com'
            ),
            fetch_redirect_response=False
        )

    @mock.patch('enterprise.views.get_partial_pipeline')
    @mock.patch('enterprise.views.get_complete_url')
    @mock.patch('enterprise.tpa_pipeline.get_enterprise_customer_for_request')
    @mock.patch('enterprise.views.get_real_social_auth_object')
    @mock.patch('enterprise.views.get_enterprise_customer_for_request')
    @mock.patch('enterprise.views.quarantine_session')
    @mock.patch('enterprise.views.lift_quarantine')
    @mock.patch('enterprise.views.render', side_effect=fake_render)
    @mock.patch('enterprise.views.configuration_helpers')
    @mock.patch('enterprise.views.CourseApiClient')
    def test_get_course_specific_consent_bad_api_response(
            self,
            course_api_client_mock,
            mock_config,
            *args
    ):  # pylint: disable=unused-argument
        self._login()
        course_id = 'course-v1:edX+DemoX+Demo_Course'
        mock_config.get_value.return_value = 'My Platform'
        enterprise_customer = EnterpriseCustomerFactory(
            name='Starfleet Academy',
            enable_data_sharing_consent=True,
            enforce_data_sharing_consent='at_enrollment',
        )
        client = course_api_client_mock.return_value
        client.get_course_details.side_effect = HttpClientError
        ecu = EnterpriseCustomerUserFactory(
            user_id=self.user.id,
            enterprise_customer=enterprise_customer
        )
        EnterpriseCourseEnrollment.objects.create(
            enterprise_customer_user=ecu,
            course_id=course_id
        )
        response = self.client.get(
            self.url + '?course_id=course-v1%3AedX%2BDemoX%2BDemo_Course&next=https%3A%2F%2Fgoogle.com'
        )
        assert response.status_code == 404

    @mock.patch('enterprise.views.get_partial_pipeline')
    @mock.patch('enterprise.views.get_complete_url')
    @mock.patch('enterprise.tpa_pipeline.get_enterprise_customer_for_request')
    @mock.patch('enterprise.views.get_real_social_auth_object')
    @mock.patch('enterprise.views.get_enterprise_customer_for_request')
    @mock.patch('enterprise.views.quarantine_session')
    @mock.patch('enterprise.views.lift_quarantine')
    @mock.patch('enterprise.views.render', side_effect=fake_render)
    @mock.patch('enterprise.views.configuration_helpers')
    @mock.patch('enterprise.views.CourseApiClient')
    def test_get_course_specific_consent_not_needed(
            self,
            course_api_client_mock,
            mock_config,
            *args
    ):  # pylint: disable=unused-argument
        self._login()
        course_id = 'course-v1:edX+DemoX+Demo_Course'
        mock_config.get_value.return_value = 'My Platform'
        enterprise_customer = EnterpriseCustomerFactory(
            name='Starfleet Academy',
            enable_data_sharing_consent=True,
            enforce_data_sharing_consent='at_enrollment',
        )
        client = course_api_client_mock.return_value
        client.get_course_details.return_value = {
            'name': 'edX Demo Course',
        }
        ecu = EnterpriseCustomerUserFactory(
            user_id=self.user.id,
            enterprise_customer=enterprise_customer
        )
        EnterpriseCourseEnrollment.objects.create(
            enterprise_customer_user=ecu,
            course_id=course_id,
            consent_granted=True,
        )
        response = self.client.get(
            self.url + '?course_id=course-v1%3AedX%2BDemoX%2BDemo_Course&next=https%3A%2F%2Fgoogle.com'
        )
        assert response.status_code == 404

    @mock.patch('enterprise.views.get_partial_pipeline')
    @mock.patch('enterprise.views.get_complete_url')
    @mock.patch('enterprise.tpa_pipeline.get_enterprise_customer_for_request')
    @mock.patch('enterprise.views.get_real_social_auth_object')
    @mock.patch('enterprise.views.get_enterprise_customer_for_request')
    @mock.patch('enterprise.views.quarantine_session')
    @mock.patch('enterprise.views.lift_quarantine')
    @mock.patch('enterprise.views.configuration_helpers')
    @mock.patch('enterprise.views.render', side_effect=fake_render)
    @mock.patch('enterprise.views.CourseApiClient')
    @mock.patch('enterprise.views.reverse')
    @ddt.data(True, False)
    def test_post_course_specific_consent(
            self,
            enrollment_deferred,
            reverse_mock,
            course_api_client_mock,
            *args
    ):  # pylint: disable=unused-argument
        self._login()
        course_id = 'course-v1:edX+DemoX+Demo_Course'
        data_sharing_consent = True
        enterprise_customer = EnterpriseCustomerFactory(
            name='Starfleet Academy',
            enable_data_sharing_consent=True,
            enforce_data_sharing_consent='at_enrollment',
        )
        ecu = EnterpriseCustomerUserFactory(
            user_id=self.user.id,
            enterprise_customer=enterprise_customer
        )
        enrollment = EnterpriseCourseEnrollment.objects.create(
            enterprise_customer_user=ecu,
            course_id=course_id
        )
        client = course_api_client_mock.return_value
        client.get_course_details.return_value = {
            'name': 'edX Demo Course',
        }
        reverse_mock.return_value = '/dashboard'
        post_data = {
            'course_id': course_id,
            'data_sharing_consent': data_sharing_consent,
            'redirect_url': '/successful_enrollment',
        }
        if enrollment_deferred:
            post_data['enrollment_deferred'] = True
        resp = self.client.post(self.url, post_data)
        assert resp.url.endswith('/successful_enrollment')  # pylint: disable=no-member
        assert resp.status_code == 302
        enrollment.refresh_from_db()
        assert enrollment.consent_granted is not enrollment_deferred

    @mock.patch('enterprise.views.get_partial_pipeline')
    @mock.patch('enterprise.views.get_complete_url')
    @mock.patch('enterprise.tpa_pipeline.get_enterprise_customer_for_request')
    @mock.patch('enterprise.views.get_real_social_auth_object')
    @mock.patch('enterprise.views.get_enterprise_customer_for_request')
    @mock.patch('enterprise.views.quarantine_session')
    @mock.patch('enterprise.views.lift_quarantine')
    @mock.patch('enterprise.views.configuration_helpers')
    @mock.patch('enterprise.views.render', side_effect=fake_render)
    @mock.patch('enterprise.views.CourseApiClient')
    @mock.patch('enterprise.views.reverse')
    def test_post_course_specific_consent_not_provided(
            self,
            reverse_mock,
            course_api_client_mock,
            *args
    ):  # pylint: disable=unused-argument
        self._login()
        course_id = 'course-v1:edX+DemoX+Demo_Course'
        enterprise_customer = EnterpriseCustomerFactory(
            name='Starfleet Academy',
            enable_data_sharing_consent=True,
            enforce_data_sharing_consent='at_enrollment',
        )
        ecu = EnterpriseCustomerUserFactory(
            user_id=self.user.id,
            enterprise_customer=enterprise_customer
        )
        enrollment = EnterpriseCourseEnrollment.objects.create(
            enterprise_customer_user=ecu,
            course_id=course_id
        )
        client = course_api_client_mock.return_value
        client.get_course_details.return_value = {
            'name': 'edX Demo Course',
        }
        reverse_mock.return_value = '/dashboard'
        resp = self.client.post(
            self.url,
            data={
                'course_id': course_id,
                'redirect_url': '/successful_enrollment'
            },
        )
        assert resp.url.endswith('/dashboard')  # pylint: disable=no-member
        assert resp.status_code == 302
        enrollment.refresh_from_db()
        assert enrollment.consent_granted is False

    @mock.patch('enterprise.views.get_partial_pipeline')
    @mock.patch('enterprise.views.get_complete_url')
    @mock.patch('enterprise.tpa_pipeline.get_enterprise_customer_for_request')
    @mock.patch('enterprise.views.get_real_social_auth_object')
    @mock.patch('enterprise.views.get_enterprise_customer_for_request')
    @mock.patch('enterprise.views.quarantine_session')
    @mock.patch('enterprise.views.lift_quarantine')
    @mock.patch('enterprise.views.configuration_helpers')
    @mock.patch('enterprise.views.render', side_effect=fake_render)
    @mock.patch('enterprise.views.CourseApiClient')
    def test_post_course_specific_consent_not_provided_with_notification(
            self,
            course_api_client_mock,
            *args  # pylint: disable=unused-argument
    ):
        # Verify that enterprise learner is redirected back to enterprise
        # course enrollment page with consent decline warning message, if
        # the learner declines data sharing consent.
        self._login()
        course_id = 'course-v1:edX+DemoX+Demo_Course'
        course_name = 'edX Demo Course'
        enterprise_customer = EnterpriseCustomerFactory(
            name='Starfleet Academy',
            enable_data_sharing_consent=True,
            enforce_data_sharing_consent='at_enrollment',
        )
        enterprise_customer_user = EnterpriseCustomerUserFactory(
            user_id=self.user.id,
            enterprise_customer=enterprise_customer
        )
        enrollment = EnterpriseCourseEnrollment.objects.create(
            enterprise_customer_user=enterprise_customer_user,
            course_id=course_id
        )
        client = course_api_client_mock.return_value
        client.get_course_details.return_value = {
            'name': course_name
        }
        response = self.client.post(
            self.url,
            data={
                'course_id': course_id,
                'enterprise_customer_name': enterprise_customer.name,
                'redirect_url': '/successful_enrollment',
                'failure_url': '/failure_url?show_consent_decline_notification=true',
            },
        )
        assert response.url.endswith('/failure_url')  # pylint: disable=no-member
        assert response.status_code == 302
        enrollment.refresh_from_db()
        assert enrollment.consent_granted is False

        # Verify that request contains the expected warning message when a
        # learner decline the consent on enterprise course enrollment page.
        expected_consent_decline_msg = '<strong>We could not enroll you in <em>{course_name}</em>.</strong> ' \
                                       '<span>If you have questions or concerns about sharing your data, please ' \
                                       'contact your learning manager at {enterprise_customer_name}, or contact ' \
                                       '<a href="{edx_enterprise_support_link}" target="_blank"><i class="fa ' \
                                       'fa-external-link" aria-hidden="true"> edX support</i></a>.</span>'.format(
                                           course_name=course_name,
                                           enterprise_customer_name=enterprise_customer.name,
                                           edx_enterprise_support_link=EDX_ENTERPRISE_SUPPORT_URL,
                                       )
        response_messages = self._get_messages_from_response_cookies(response)
        self.assertEqual(len(response_messages), 1)
        self._assert_request_message(response_messages[0], 'warning', expected_consent_decline_msg)

    @mock.patch('enterprise.views.get_partial_pipeline')
    @mock.patch('enterprise.views.get_complete_url')
    @mock.patch('enterprise.tpa_pipeline.get_enterprise_customer_for_request')
    @mock.patch('enterprise.views.get_real_social_auth_object')
    @mock.patch('enterprise.views.get_enterprise_customer_for_request')
    @mock.patch('enterprise.views.quarantine_session')
    @mock.patch('enterprise.views.lift_quarantine')
    @mock.patch('enterprise.views.configuration_helpers')
    @mock.patch('enterprise.views.render', side_effect=fake_render)
    @mock.patch('enterprise.views.CourseApiClient')
    @mock.patch('enterprise.views.reverse')
    def test_post_course_specific_consent_no_user(
            self,
            reverse_mock,
            course_api_client_mock,
            *args
    ):  # pylint: disable=unused-argument
        course_id = 'course-v1:edX+DemoX+Demo_Course'
        enterprise_customer = EnterpriseCustomerFactory(
            name='Starfleet Academy',
            enable_data_sharing_consent=True,
            enforce_data_sharing_consent='at_enrollment',
        )
        ecu = EnterpriseCustomerUserFactory(
            user_id=self.user.id,
            enterprise_customer=enterprise_customer
        )
        EnterpriseCourseEnrollment.objects.create(
            enterprise_customer_user=ecu,
            course_id=course_id
        )
        client = course_api_client_mock.return_value
        client.get_course_details.return_value = {
            'name': 'edX Demo Course',
        }
        reverse_mock.return_value = '/dashboard'
        resp = self.client.post(
            self.url,
            data={
                'course_id': course_id,
                'redirect_url': '/successful_enrollment'
            },
        )
        assert resp.status_code == 302
        self.assertRedirects(
            resp,
            '/accounts/login/?next=/enterprise/grant_data_sharing_permissions',
            fetch_redirect_response=False
        )

    @mock.patch('enterprise.views.get_partial_pipeline')
    @mock.patch('enterprise.views.get_complete_url')
    @mock.patch('enterprise.tpa_pipeline.get_enterprise_customer_for_request')
    @mock.patch('enterprise.views.get_real_social_auth_object')
    @mock.patch('enterprise.views.get_enterprise_customer_for_request')
    @mock.patch('enterprise.views.quarantine_session')
    @mock.patch('enterprise.views.lift_quarantine')
    @mock.patch('enterprise.views.configuration_helpers')
    @mock.patch('enterprise.views.render', side_effect=fake_render)
    @mock.patch('enterprise.views.CourseApiClient')
    @mock.patch('enterprise.views.reverse')
    def test_post_course_specific_consent_bad_api_response(
            self,
            reverse_mock,
            course_api_client_mock,
            *args
    ):  # pylint: disable=unused-argument
        self._login()
        course_id = 'course-v1:does+not+exist'
        data_sharing_consent = True
        enterprise_customer = EnterpriseCustomerFactory(
            name='Starfleet Academy',
            enable_data_sharing_consent=True,
            enforce_data_sharing_consent='at_enrollment',
        )
        ecu = EnterpriseCustomerUserFactory(
            user_id=self.user.id,
            enterprise_customer=enterprise_customer
        )
        enrollment = EnterpriseCourseEnrollment.objects.create(
            enterprise_customer_user=ecu,
            course_id=course_id
        )
        client = course_api_client_mock.return_value
        client.get_course_details.side_effect = HttpClientError
        reverse_mock.return_value = '/dashboard'
        resp = self.client.post(
            self.url,
            data={
                'course_id': course_id,
                'data_sharing_consent': data_sharing_consent,
                'redirect_url': '/successful_enrollment'
            },
        )
        assert resp.status_code == 404
        enrollment.refresh_from_db()
        assert enrollment.consent_granted is None


class TestPushLearnerDataToIntegratedChannel(TestCase):
    """
    Test PushLearnerDataToIntegratedChannel.
    """

    url = reverse('push_learner_data')

    def test_post(self):
        client = Client()
        try:
            client.post(self.url)
            self.fail("Should have raised NotImplementedError")
        except NotImplementedError:
            pass


class TestPushCatalogDataToIntegratedChannel(TestCase):
    """
    Test PushCatalogDataToIntegratedChannel.
    """

    url = reverse('push_catalog_data')

    def test_post(self):
        client = Client()
        try:
            client.post(self.url)
            self.fail("Should have raised NotImplementedError")
        except NotImplementedError:
            pass


@mark.django_db
@ddt.ddt
class TestCourseEnrollmentView(TestCase):
    """
    Test CourseEnrollmentView.
    """

    def setUp(self):
        self.user = UserFactory.create(is_staff=True, is_active=True)
        self.user.set_password("QWERTY")
        self.user.save()
        self.client = Client()
        self.demo_course_id = 'course-v1:edX+DemoX+Demo_Course'
        self.dummy_demo_course_details_data = {
            'name': 'edX Demo Course',
            'id': self.demo_course_id,
            'course_id': self.demo_course_id,
            'start': '2015-01-01T00:00:00Z',
            'start_display': 'Jan. 1, 2015',
            'end': None,
            'media': {
                'image': {
                    'small': 'http://localhost:8000/asset-v1:edX+DemoX+Demo_Course+type@asset+block@11-132x-blog.jpg',
                    'raw': 'http://localhost:8000/asset-v1:edX+DemoX+Demo_Course+type@asset+block@11-132x-blog.jpg',
                    'large': 'http://localhost:8000/asset-v1:edX+DemoX+Demo_Course+type@asset+block@11-132x-blog.jpg'
                },
                'course_video': {
                    'uri': None
                },
                'course_image': {
                    'uri': '/asset-v1:edX+DemoX+Demo_Course+type@asset+block@11-132x-blog.jpg'
                },
            },
            'pacing': u'instructor',
            'short_description': u'',
            'org': u'edX',
            'effort': '06:00',
            'overview': None,
        }
        self.dummy_demo_course_modes = [
            {
                "slug": "professional",
                "name": "Professional Track",
                "min_price": 100,
                "sku": "sku-professional",
            },
            {
                "slug": "audit",
                "name": "Audit Track",
                "min_price": 0,
                "sku": "sku-audit",
            },
        ]
        super(TestCourseEnrollmentView, self).setUp()

    def _login(self):
        """
        Log user in.
        """
        assert self.client.login(username=self.user.username, password="QWERTY")

    def _setup_course_catalog_client(self, client_mock):
        """
        Sets up the Course Catalog API client
        """
        client = client_mock.return_value
        client.get_course_run.return_value = {
            'level_type': 'Type 1',
        }

    def _setup_organizations_client(self, client_mock):
        """
        Sets up the Organizations API client
        """
        logo_mock = mock.MagicMock()
        logo_mock.url = 'logo.png'
        data = {
            'logo': logo_mock,
            'name': 'Organization',
        }
        client_mock.get_organization.return_value = data

    def _setup_course_api_client(self, client_mock):
        """
        Sets up the Courses API client
        """
        client = client_mock.return_value
        client.get_course_details.return_value = self.dummy_demo_course_details_data

    def _setup_enrollment_client(self, client_mock):
        """
        Sets up the Enrollment API client
        """
        client = client_mock.return_value
        client.get_course_modes.return_value = self.dummy_demo_course_modes
        client.get_course_enrollment.return_value = None

    def _setup_ecommerce_client(self, client_mock, total=50):
        """
        Sets up the Ecommerce API client
        """
        dummy_price_details_mock = mock.MagicMock()
        dummy_price_details_mock.return_value = {
            'total_incl_tax': total,
        }
        price_details_mock = mock.MagicMock()
        method_name = 'baskets.calculate.get'
        attrs = {method_name: dummy_price_details_mock}
        price_details_mock.configure_mock(**attrs)
        client_mock.return_value = price_details_mock

    def _setup_registry_mock(self, registry_mock, provider_id):
        """
        Sets up the SSO Registry object
        """
        registry_mock.get.return_value.configure_mock(provider_id=provider_id, drop_existing_session=False)

    def _check_expected_enrollment_page(self, response, expected_context):
        """
        Check the response was successful, and contains the expected content.
        """
        default_context = {
            'platform_name': 'edX',
            'page_title': 'Choose Your Track',
            'course_id': self.demo_course_id,
            'course_name': self.dummy_demo_course_details_data['name'],
            'course_organization': self.dummy_demo_course_details_data['org'],
            'course_short_description': self.dummy_demo_course_details_data['short_description'],
            'course_pacing': 'Instructor-Paced',
            'course_start_date': parse(self.dummy_demo_course_details_data['start']).strftime('%B %d, %Y'),
            'course_image_uri': self.dummy_demo_course_details_data['media']['course_image']['uri'],
            'enterprise_welcome_text': (
                "<strong>Starfleet Academy</strong> has partnered with <strong>edX</strong> to "
                "offer you high-quality learning opportunities from the world's best universities."
            ),
            'confirmation_text': 'Confirm your course',
            'starts_at_text': 'Starts',
            'view_course_details_text': 'View Course Details',
            'select_mode_text': 'Please select one:',
            'price_text': 'Price',
            'continue_link_text': 'Continue',
            'course_effort': '6 hours per week, per course',
            'level_text': 'Level',
            'effort_text': 'Effort',
            'course_overview': None,
            'organization_logo': 'logo.png',
            'organization_name': 'Organization',
            'course_level_type': 'Type 1',
            'close_modal_button_text': 'Close',
        }
        default_context.update(expected_context)

        assert response.status_code == 200
        for key, value in default_context.items():
            assert response.context[key] == value  # pylint: disable=no-member

    @mock.patch('enterprise.views.get_partial_pipeline')
    @mock.patch('enterprise.views.render', side_effect=fake_render)
    @mock.patch('enterprise.tpa_pipeline.get_enterprise_customer_for_request')
    @mock.patch('enterprise.views.get_real_social_auth_object')
    @mock.patch('enterprise.views.quarantine_session')
    @mock.patch('enterprise.views.lift_quarantine')
    @mock.patch('enterprise.views.configuration_helpers')
    @mock.patch('enterprise.views.CourseApiClient')
    @mock.patch('enterprise.views.EnrollmentApiClient')
    @mock.patch('enterprise.views.organizations_helpers')
    @mock.patch('enterprise.views.CourseCatalogApiClient')
    @mock.patch('enterprise.views.ecommerce_api_client')
    @mock.patch('enterprise.utils.Registry')
    def test_get_course_enrollment_page(
            self,
            registry_mock,
            ecommerce_api_client_mock,
            course_catalog_client_mock,
            organizations_helpers_mock,
            enrollment_api_client_mock,
            course_api_client_mock,
            configuration_helpers_mock,
            *args
    ):  # pylint: disable=unused-argument
        self._setup_course_catalog_client(course_catalog_client_mock)
        self._setup_organizations_client(organizations_helpers_mock)
        self._setup_ecommerce_client(ecommerce_api_client_mock, 100)
        configuration_helpers_mock.get_value.return_value = 'edX'
        self._setup_course_api_client(course_api_client_mock)
        self._setup_enrollment_client(enrollment_api_client_mock)
        enterprise_customer = EnterpriseCustomerFactory(
            name='Starfleet Academy',
            enable_data_sharing_consent=True,
            enforce_data_sharing_consent='at_enrollment',
        )
        faker = FakerFactory.create()
        provider_id = faker.slug()  # pylint: disable=no-member
        self._setup_registry_mock(registry_mock, provider_id)
        EnterpriseCustomerIdentityProviderFactory(provider_id=provider_id, enterprise_customer=enterprise_customer)
        enterprise_landing_page_url = reverse(
            'enterprise_course_enrollment_page',
            args=[enterprise_customer.uuid, self.demo_course_id],
        )

        # Set up expected context
        course_modes = [
            {
                "mode": "professional",
                "title": "Professional Track",
                "original_price": "$100",
                "min_price": 100,
                "sku": "sku-professional",
                "final_price": "$100",
                "description": "Earn a verified certificate!",
                "premium": True,
            }
        ]
        expected_context = {
            'platform_name': 'edX',
            'page_title': 'Confirm your course',
            'course_id': self.demo_course_id,
            'course_name': self.dummy_demo_course_details_data['name'],
            'course_organization': self.dummy_demo_course_details_data['org'],
            'course_short_description': self.dummy_demo_course_details_data['short_description'],
            'course_pacing': 'Instructor-Paced',
            'course_start_date': parse(self.dummy_demo_course_details_data['start']).strftime('%B %d, %Y'),
            'course_image_uri': self.dummy_demo_course_details_data['media']['course_image']['uri'],
            'enterprise_customer': enterprise_customer,
            'welcome_text': 'Welcome to edX.',
            'enterprise_welcome_text': (
                "<strong>Starfleet Academy</strong> has partnered with <strong>edX</strong> to "
                "offer you high-quality learning opportunities from the world's best universities."
            ),
            'confirmation_text': 'Confirm your course',
            'starts_at_text': 'Starts',
            'view_course_details_text': 'View Course Details',
            'select_mode_text': 'Please select one:',
            'price_text': 'Price',
            'continue_link_text': 'Continue',
            'course_modes': course_modes,
            'premium_modes': course_modes,
        }

        self._login()
        response = self.client.get(enterprise_landing_page_url)
        self._check_expected_enrollment_page(response, expected_context)

    @mock.patch('enterprise.views.get_partial_pipeline')
    @mock.patch('enterprise.views.render', side_effect=fake_render)
    @mock.patch('enterprise.tpa_pipeline.get_enterprise_customer_for_request')
    @mock.patch('enterprise.views.get_real_social_auth_object')
    @mock.patch('enterprise.views.quarantine_session')
    @mock.patch('enterprise.views.lift_quarantine')
    @mock.patch('enterprise.views.configuration_helpers')
    @mock.patch('enterprise.views.CourseApiClient')
    @mock.patch('enterprise.views.EnrollmentApiClient')
    @mock.patch('enterprise.views.organizations_helpers')
    @mock.patch('enterprise.views.CourseCatalogApiClient')
    @mock.patch('enterprise.views.ecommerce_api_client')
    @mock.patch('enterprise.utils.Registry')
    def test_get_course_specific_enrollment_view_audit_enabled(
            self,
            registry_mock,
            ecommerce_api_client_mock,
            course_catalog_client_mock,
            organizations_helpers_mock,
            enrollment_api_client_mock,
            course_api_client_mock,
            configuration_helpers_mock,
            *args
    ):  # pylint: disable=unused-argument
        self._setup_course_catalog_client(course_catalog_client_mock)
        self._setup_organizations_client(organizations_helpers_mock)
        self._setup_ecommerce_client(ecommerce_api_client_mock)
        configuration_helpers_mock.get_value.return_value = 'edX'
        self._setup_course_api_client(course_api_client_mock)
        self._setup_enrollment_client(enrollment_api_client_mock)
        enterprise_customer = EnterpriseCustomerFactory(
            name='Starfleet Academy',
            enable_data_sharing_consent=True,
            enforce_data_sharing_consent='at_enrollment',
            enable_audit_enrollment=True,
        )
        faker = FakerFactory.create()
        provider_id = faker.slug()  # pylint: disable=no-member
        self._setup_registry_mock(registry_mock, provider_id)
        EnterpriseCustomerIdentityProviderFactory(provider_id=provider_id, enterprise_customer=enterprise_customer)
        enterprise_landing_page_url = reverse(
            'enterprise_course_enrollment_page',
            args=[enterprise_customer.uuid, self.demo_course_id],
        )

        # Set up expected context
        course_modes = [
            {
                'mode': 'professional',
                'title': 'Professional Track',
                'original_price': '$100',
                'min_price': 100,
                'sku': 'sku-professional',
                'final_price': '$50',
                'description': 'Earn a verified certificate!',
                'premium': True,
            },
            {
                'mode': 'audit',
                'title': 'Audit Track',
                'original_price': 'FREE',
                'min_price': 0,
                'sku': 'sku-audit',
                'final_price': 'FREE',
                'description': 'Not eligible for a certificate; does not count toward a MicroMasters',
                'premium': False,
            }
        ]
        expected_context = {
            'platform_name': 'edX',
            'page_title': 'Confirm your course',
            'course_id': self.demo_course_id,
            'course_name': self.dummy_demo_course_details_data['name'],
            'course_organization': self.dummy_demo_course_details_data['org'],
            'course_short_description': self.dummy_demo_course_details_data['short_description'],
            'course_pacing': 'Instructor-Paced',
            'course_start_date': parse(self.dummy_demo_course_details_data['start']).strftime('%B %d, %Y'),
            'course_image_uri': self.dummy_demo_course_details_data['media']['course_image']['uri'],
            'enterprise_customer': enterprise_customer,
            'course_modes': course_modes,
            'premium_modes': course_modes[0:1],
        }

        self._login()
        response = self.client.get(enterprise_landing_page_url)
        self._check_expected_enrollment_page(response, expected_context)

    @mock.patch('enterprise.views.get_partial_pipeline')
    @mock.patch('enterprise.views.render', side_effect=fake_render)
    @mock.patch('enterprise.tpa_pipeline.get_enterprise_customer_for_request')
    @mock.patch('enterprise.views.get_real_social_auth_object')
    @mock.patch('enterprise.views.quarantine_session')
    @mock.patch('enterprise.views.lift_quarantine')
    @mock.patch('enterprise.views.configuration_helpers')
    @mock.patch('enterprise.views.CourseApiClient')
    @mock.patch('enterprise.views.EnrollmentApiClient')
    @mock.patch('enterprise.views.organizations_helpers')
    @mock.patch('enterprise.views.CourseCatalogApiClient')
    @mock.patch('enterprise.views.ecommerce_api_client')
    @mock.patch('enterprise.utils.Registry')
    def test_get_course_enrollment_page_with_no_start_date(
            self,
            registry_mock,
            ecommerce_api_client_mock,
            course_catalog_client_mock,
            organizations_helpers_mock,
            enrollment_api_client_mock,
            course_api_client_mock,
            configuration_helpers_mock,
            *args
    ):  # pylint: disable=unused-argument
        """
        Verify that the context of the enterprise course enrollment page has
        empty course start date if course details has no start date.
        """
        self._setup_course_catalog_client(course_catalog_client_mock)
        self._setup_organizations_client(organizations_helpers_mock)
        self._setup_ecommerce_client(ecommerce_api_client_mock)
        course_id = self.demo_course_id
        configuration_helpers_mock.get_value.return_value = 'edX'
        dummy_demo_course_details_data = self.dummy_demo_course_details_data
        dummy_demo_course_details_data['start'] = ''
        course_client = course_api_client_mock.return_value
        course_client.get_course_details.return_value = dummy_demo_course_details_data
        self._setup_enrollment_client(enrollment_api_client_mock)
        self._login()
        enterprise_customer = EnterpriseCustomerFactory(
            name='Starfleet Academy',
            enable_data_sharing_consent=True,
            enforce_data_sharing_consent='at_enrollment',
        )
        faker = FakerFactory.create()
        provider_id = faker.slug()  # pylint: disable=no-member
        self._setup_registry_mock(registry_mock, provider_id)
        EnterpriseCustomerIdentityProviderFactory(provider_id=provider_id, enterprise_customer=enterprise_customer)
        course_enrollment_page_url = reverse(
            'enterprise_course_enrollment_page',
            args=[enterprise_customer.uuid, course_id],
        )
        response = self.client.get(course_enrollment_page_url)
        assert response.status_code == 200
        expected_context = {
            'platform_name': 'edX',
            'page_title': 'Confirm your course',
            'course_id': course_id,
            'course_start_date': '',
        }
        for key, value in expected_context.items():
            assert response.context[key] == value  # pylint: disable=no-member

    @mock.patch('enterprise.views.get_partial_pipeline')
    @mock.patch('enterprise.views.render', side_effect=fake_render)
    @mock.patch('enterprise.tpa_pipeline.get_enterprise_customer_for_request')
    @mock.patch('enterprise.views.get_real_social_auth_object')
    @mock.patch('enterprise.views.quarantine_session')
    @mock.patch('enterprise.views.lift_quarantine')
    @mock.patch('enterprise.views.configuration_helpers')
    @mock.patch('enterprise.views.CourseApiClient')
    @mock.patch('enterprise.utils.Registry')
    def test_get_course_enrollment_page_for_non_existing_course(
            self,
            registry_mock,
            course_api_client_mock,
            configuration_helpers_mock,
            *args
    ):  # pylint: disable=unused-argument
        """
        Verify that user will see HTTP 404 (Not Found) in case of invalid
        or non existing course.
        """
        configuration_helpers_mock.get_value.return_value = 'edX'
        course_client = course_api_client_mock.return_value
        course_client.get_course_details.return_value = None
        self._login()
        enterprise_customer = EnterpriseCustomerFactory(
            name='Starfleet Academy',
            enable_data_sharing_consent=True,
            enforce_data_sharing_consent='at_enrollment',
        )
        faker = FakerFactory.create()
        provider_id = faker.slug()  # pylint: disable=no-member
        self._setup_registry_mock(registry_mock, provider_id)
        EnterpriseCustomerIdentityProviderFactory(provider_id=provider_id, enterprise_customer=enterprise_customer)
        course_enrollment_page_url = reverse(
            'enterprise_course_enrollment_page',
            args=[enterprise_customer.uuid, self.demo_course_id],
        )
        response = self.client.get(course_enrollment_page_url)
        assert response.status_code == 404

    @mock.patch('enterprise.views.get_partial_pipeline')
    @mock.patch('enterprise.views.render', side_effect=fake_render)
    @mock.patch('enterprise.tpa_pipeline.get_enterprise_customer_for_request')
    @mock.patch('enterprise.views.get_real_social_auth_object')
    @mock.patch('enterprise.views.quarantine_session')
    @mock.patch('enterprise.views.lift_quarantine')
    @mock.patch('enterprise.views.configuration_helpers')
    @mock.patch('enterprise.views.CourseApiClient')
    @mock.patch('enterprise.utils.Registry')
    def test_get_course_enrollment_page_for_error_in_getting_course(
            self,
            registry_mock,
            course_api_client_mock,
            configuration_helpers_mock,
            *args
    ):  # pylint: disable=unused-argument
        """
        Verify that user will see HTTP 404 (Not Found) in case of error while
        getting the course details from CourseApiClient.
        """
        configuration_helpers_mock.get_value.return_value = 'edX'
        course_client = course_api_client_mock.return_value
        course_client.get_course_details.side_effect = HttpClientError
        self._login()
        enterprise_customer = EnterpriseCustomerFactory(
            name='Starfleet Academy',
            enable_data_sharing_consent=True,
            enforce_data_sharing_consent='at_enrollment',
        )
        faker = FakerFactory.create()
        provider_id = faker.slug()  # pylint: disable=no-member
        self._setup_registry_mock(registry_mock, provider_id)
        EnterpriseCustomerIdentityProviderFactory(provider_id=provider_id, enterprise_customer=enterprise_customer)
        course_enrollment_page_url = reverse(
            'enterprise_course_enrollment_page',
            args=[enterprise_customer.uuid, self.demo_course_id],
        )
        response = self.client.get(course_enrollment_page_url)
        assert response.status_code == 404

    @mock.patch('enterprise.views.get_partial_pipeline')
    @mock.patch('enterprise.views.render', side_effect=fake_render)
    @mock.patch('enterprise.tpa_pipeline.get_enterprise_customer_for_request')
    @mock.patch('enterprise.views.get_real_social_auth_object')
    @mock.patch('enterprise.views.quarantine_session')
    @mock.patch('enterprise.views.lift_quarantine')
    @mock.patch('enterprise.views.configuration_helpers')
    @mock.patch('enterprise.views.CourseApiClient')
    @mock.patch('enterprise.views.EnrollmentApiClient')
    @mock.patch('enterprise.utils.Registry')
    def test_get_course_specific_enrollment_view_with_course_mode_error(
            self,
            registry_mock,
            enrollment_api_client_mock,
            course_api_client_mock,
            configuration_helpers_mock,
            *args
    ):  # pylint: disable=unused-argument
        """
        Verify that user will see HTTP 404 (Not Found) in case of invalid
        enterprise customer uuid.
        """
        configuration_helpers_mock.get_value.return_value = 'edX'
        self._setup_course_api_client(course_api_client_mock)
        enrollment_client = enrollment_api_client_mock.return_value
        enrollment_client.get_course_modes.side_effect = HttpClientError

        enterprise_customer = EnterpriseCustomerFactory(
            name='Starfleet Academy',
            enable_data_sharing_consent=True,
            enforce_data_sharing_consent='at_enrollment',
        )
        faker = FakerFactory.create()
        provider_id = faker.slug()  # pylint: disable=no-member
        self._setup_registry_mock(registry_mock, provider_id)
        EnterpriseCustomerIdentityProviderFactory(provider_id=provider_id, enterprise_customer=enterprise_customer)
        self._login()
        course_enrollment_page_url = reverse(
            'enterprise_course_enrollment_page',
            args=[enterprise_customer.uuid, self.demo_course_id],
        )
        response = self.client.get(course_enrollment_page_url)
        assert response.status_code == 404

    @mock.patch('enterprise.views.render', side_effect=fake_render)
    @mock.patch('enterprise.tpa_pipeline.get_enterprise_customer_for_request')
    @mock.patch('enterprise.views.get_real_social_auth_object')
    @mock.patch('enterprise.views.quarantine_session')
    @mock.patch('enterprise.views.lift_quarantine')
    @mock.patch('enterprise.views.configuration_helpers')
    @mock.patch('enterprise.views.CourseApiClient')
    @mock.patch('enterprise.views.EnrollmentApiClient')
    def test_get_course_specific_enrollment_view_for_invalid_ec_uuid(
            self,
            enrollment_api_client_mock,
            course_api_client_mock,
            configuration_helpers_mock,
            *args
    ):  # pylint: disable=unused-argument
        """
        Verify that user will see HTTP 404 (Not Found) in case of invalid
        enterprise customer uuid.
        """
        configuration_helpers_mock.get_value.return_value = 'edX'
        self._setup_course_api_client(course_api_client_mock)
        self._setup_enrollment_client(enrollment_api_client_mock)
        self._login()
        course_enrollment_page_url = reverse(
            'enterprise_course_enrollment_page',
            args=['some-fake-enterprise-customer-uuid', self.demo_course_id],
        )
        response = self.client.get(course_enrollment_page_url)
        assert response.status_code == 404

    @mock.patch('enterprise.views.render', side_effect=fake_render)
    @mock.patch('enterprise.views.configuration_helpers')
    @mock.patch('enterprise.tpa_pipeline.get_enterprise_customer_for_request')
    @mock.patch('enterprise.views.get_real_social_auth_object')
    @mock.patch('enterprise.views.quarantine_session')
    @mock.patch('enterprise.views.lift_quarantine')
    @mock.patch('enterprise.utils.Registry')
    def test_get_course_enrollment_page_for_inactive_user(
            self,
            registry_mock,
            lift_quarantine_mock,   # pylint: disable=unused-argument
            quarantine_session_mock,    # pylint: disable=unused-argument
            social_auth_object_mock,   # pylint: disable=unused-argument
            get_ec_for_request_mock,   # pylint: disable=unused-argument
            configuration_helpers_mock,
            *args
    ):  # pylint: disable=unused-argument
        """
        Verify that user is redirected to login screen to sign in with an
        enterprise-linked SSO.
        """
        course_id = self.demo_course_id
        configuration_helpers_mock.get_value.return_value = 'edX'

        enterprise_customer = EnterpriseCustomerFactory(
            name='Starfleet Academy',
            enable_data_sharing_consent=True,
            enforce_data_sharing_consent='at_enrollment',
        )
        faker = FakerFactory.create()
        provider_id = faker.slug()  # pylint: disable=no-member
        self._setup_registry_mock(registry_mock, provider_id)
        EnterpriseCustomerIdentityProviderFactory(provider_id=provider_id, enterprise_customer=enterprise_customer)
        enterprise_landing_page_url = reverse(
            'enterprise_course_enrollment_page',
            args=[enterprise_customer.uuid, course_id],
        )
        response = self.client.get(enterprise_landing_page_url)
        expected_redirect_url = (
            '/login?next=%2Fenterprise%2F{enterprise_customer_uuid}%2Fcourse%2Fcourse-v1'
            '%253AedX%252BDemoX%252BDemo_Course%2Fenroll%2F%3Ftpa_hint%3D{provider_id}'.format(
                enterprise_customer_uuid=enterprise_customer.uuid,
                provider_id=provider_id,
            )
        )
        self.assertRedirects(response, expected_redirect_url, fetch_redirect_response=False)

    @mock.patch('enterprise.views.get_partial_pipeline')
    @mock.patch('enterprise.tpa_pipeline.get_enterprise_customer_for_request')
    @mock.patch('enterprise.views.get_real_social_auth_object')
    @mock.patch('enterprise.views.quarantine_session')
    @mock.patch('enterprise.views.lift_quarantine')
    @mock.patch('enterprise.views.configuration_helpers')
    @mock.patch('enterprise.views.CourseApiClient')
    @mock.patch('enterprise.views.EnrollmentApiClient')
    @mock.patch('enterprise.utils.Registry')
    def test_get_course_landing_page_for_enrolled_user(
            self,
            registry_mock,
            enrollment_api_client_mock,
            course_api_client_mock,
            configuration_helpers_mock,
            *args
    ):  # pylint: disable=unused-argument
        """
        Verify that the user will be redirected to the course home page when
        the user is already enrolled.
        """
        course_id = self.demo_course_id
        configuration_helpers_mock.get_value.return_value = 'edX'
        self._setup_course_api_client(course_api_client_mock)
        enrollment_client = enrollment_api_client_mock.return_value
        enrollment_client.get_course_modes.return_value = self.dummy_demo_course_modes
        enrollment_client.get_course_enrollment.return_value = {"course_details": {"course_id": course_id}}
        self._login()
        enterprise_customer = EnterpriseCustomerFactory(
            name='Starfleet Academy',
            enable_data_sharing_consent=True,
            enforce_data_sharing_consent='at_enrollment',
        )
        faker = FakerFactory.create()
        provider_id = faker.slug()  # pylint: disable=no-member
        self._setup_registry_mock(registry_mock, provider_id)
        EnterpriseCustomerIdentityProviderFactory(provider_id=provider_id, enterprise_customer=enterprise_customer)
        ecu = EnterpriseCustomerUserFactory(
            user_id=self.user.id,
            enterprise_customer=enterprise_customer
        )
        EnterpriseCourseEnrollment.objects.create(
            enterprise_customer_user=ecu,
            course_id=course_id
        )
        enterprise_landing_page_url = reverse(
            'enterprise_course_enrollment_page',
            args=[enterprise_customer.uuid, course_id],
        )
        response = self.client.get(enterprise_landing_page_url)
        self.assertRedirects(
            response,
            'http://localhost:8000/courses/{course_id}/courseware'.format(course_id=course_id),
            fetch_redirect_response=False,
        )

    @mock.patch('enterprise.tpa_pipeline.get_enterprise_customer_for_request')
    @mock.patch('enterprise.views.get_real_social_auth_object')
    @mock.patch('enterprise.views.quarantine_session')
    @mock.patch('enterprise.views.lift_quarantine')
    @mock.patch('enterprise.views.configuration_helpers')
    @mock.patch('enterprise.views.CourseApiClient')
    @mock.patch('enterprise.views.EnrollmentApiClient')
    @mock.patch('enterprise.views.is_consent_required_for_user')
    @mock.patch('enterprise.utils.Registry')
    def test_post_course_specific_enrollment_view(
            self,
            registry_mock,
            is_consent_required_mock,  # pylint: disable=invalid-name
            enrollment_api_client_mock,
            course_api_client_mock,
            configuration_helpers_mock,
            *args
    ):  # pylint: disable=unused-argument
        course_id = self.demo_course_id
        is_consent_required_mock.return_value = False
        configuration_helpers_mock.get_value.return_value = 'edX'
        self._setup_course_api_client(course_api_client_mock)
        enrollment_client = enrollment_api_client_mock.return_value
        enrollment_client.get_course_modes.return_value = self.dummy_demo_course_modes
        enrollment_client.get_course_enrollment.return_value = None

        enterprise_customer = EnterpriseCustomerFactory(
            name='Starfleet Academy',
            enable_data_sharing_consent=True,
            enforce_data_sharing_consent='at_enrollment',
            enable_audit_enrollment=True,
        )
        faker = FakerFactory.create()
        provider_id = faker.slug()  # pylint: disable=no-member
        self._setup_registry_mock(registry_mock, provider_id)
        EnterpriseCustomerIdentityProviderFactory(provider_id=provider_id, enterprise_customer=enterprise_customer)
        self._login()
        course_enrollment_page_url = reverse(
            'enterprise_course_enrollment_page',
            args=[enterprise_customer.uuid, course_id],
        )
        response = self.client.post(course_enrollment_page_url, {'course_mode': 'audit'})

        assert response.status_code == 302
        self.assertRedirects(
            response,
            'http://localhost:8000/courses/course-v1:edX+DemoX+Demo_Course/courseware',
            fetch_redirect_response=False
        )
        enrollment_client.enroll_user_in_course.assert_called_once_with(self.user.username, course_id, 'audit')

    @mock.patch('enterprise.tpa_pipeline.get_enterprise_customer_for_request')
    @mock.patch('enterprise.views.get_real_social_auth_object')
    @mock.patch('enterprise.views.quarantine_session')
    @mock.patch('enterprise.views.lift_quarantine')
    @mock.patch('enterprise.views.configuration_helpers')
    @mock.patch('enterprise.views.CourseApiClient')
    @mock.patch('enterprise.views.EnrollmentApiClient')
    @mock.patch('enterprise.views.is_consent_required_for_user')
    @mock.patch('enterprise.utils.Registry')
    def test_post_course_specific_enrollment_view_consent_needed(
            self,
            registry_mock,
            is_consent_required_mock,  # pylint: disable=invalid-name
            enrollment_api_client_mock,
            course_api_client_mock,
            configuration_helpers_mock,
            *args
    ):  # pylint: disable=unused-argument
        course_id = self.demo_course_id
        is_consent_required_mock.return_value = True
        configuration_helpers_mock.get_value.return_value = 'edX'
        client = course_api_client_mock.return_value
        client.get_course_details.return_value = self.dummy_demo_course_details_data
        enrollment_client = enrollment_api_client_mock.return_value
        enrollment_client.get_course_modes.return_value = self.dummy_demo_course_modes
        enrollment_client.get_course_enrollment.return_value = None

        enterprise_customer = EnterpriseCustomerFactory(
            name='Starfleet Academy',
            enable_data_sharing_consent=True,
            enforce_data_sharing_consent='at_enrollment',
            enable_audit_enrollment=True,
        )
        faker = FakerFactory.create()
        provider_id = faker.slug()  # pylint: disable=no-member
        self._setup_registry_mock(registry_mock, provider_id)
        EnterpriseCustomerIdentityProviderFactory(provider_id=provider_id, enterprise_customer=enterprise_customer)
        enterprise_id = enterprise_customer.uuid
        self._login()
        course_enrollment_page_url = reverse(
            'enterprise_course_enrollment_page',
            args=[enterprise_id, course_id],
        )
        response = self.client.post(course_enrollment_page_url, {'course_mode': 'audit'})

        assert response.status_code == 302

        expected_url_format = '/enterprise/grant_data_sharing_permissions?{}'
        consent_enrollment_url = '/enterprise/handle_consent_enrollment/{}/course/{}/?{}'.format(
            enterprise_id, course_id, urlencode({'course_mode': 'audit'})
        )
        expected_failure_url = '{enterprise_course_enrollment_page_url}?{query_string}'.format(
            enterprise_course_enrollment_page_url=reverse(
                'enterprise_course_enrollment_page', args=[enterprise_customer.uuid, course_id]
            ),
            query_string=urlencode({'show_consent_decline_notification': True})
        )
        self.assertRedirects(
            response,
            expected_url_format.format(
                urlencode(
                    {
                        'next': consent_enrollment_url,
                        'failure_url': expected_failure_url,
                        'enterprise_id': enterprise_id,
                        'course_id': course_id,
                        'enrollment_deferred': True,
                    }
                )
            ),
            fetch_redirect_response=False
        )

    @mock.patch('enterprise.views.render', side_effect=fake_render)
    @mock.patch('enterprise.tpa_pipeline.get_enterprise_customer_for_request')
    @mock.patch('enterprise.views.get_real_social_auth_object')
    @mock.patch('enterprise.views.quarantine_session')
    @mock.patch('enterprise.views.lift_quarantine')
    @mock.patch('enterprise.views.configuration_helpers')
    @mock.patch('enterprise.views.CourseApiClient')
    @mock.patch('enterprise.views.EnrollmentApiClient')
    @mock.patch('enterprise.views.organizations_helpers')
    @mock.patch('enterprise.views.CourseCatalogApiClient')
    @mock.patch('enterprise.views.ecommerce_api_client')
    @mock.patch('enterprise.utils.Registry')
    def test_post_course_specific_enrollment_view_incompatible_mode(
            self,
            registry_mock,
            ecommerce_api_client_mock,
            course_catalog_client_mock,
            organizations_helpers_mock,
            enrollment_api_client_mock,
            course_api_client_mock,
            configuration_helpers_mock,
            *args
    ):  # pylint: disable=unused-argument
        self._setup_course_catalog_client(course_catalog_client_mock)
        self._setup_organizations_client(organizations_helpers_mock)
        self._setup_ecommerce_client(ecommerce_api_client_mock)
        configuration_helpers_mock.get_value.return_value = 'edX'
        self._setup_course_api_client(course_api_client_mock)
        self._setup_enrollment_client(enrollment_api_client_mock)

        enterprise_customer = EnterpriseCustomerFactory(
            name='Starfleet Academy',
            enable_data_sharing_consent=True,
            enforce_data_sharing_consent='at_enrollment',
            enable_audit_enrollment=True,
        )
        faker = FakerFactory.create()
        provider_id = faker.slug()  # pylint: disable=no-member
        self._setup_registry_mock(registry_mock, provider_id)
        EnterpriseCustomerIdentityProviderFactory(provider_id=provider_id, enterprise_customer=enterprise_customer)
        course_enrollment_page_url = reverse(
            'enterprise_course_enrollment_page',
            args=[enterprise_customer.uuid, self.demo_course_id],
        )

        # Set up expected context
        course_modes = [
            {
                'mode': 'professional',
                'title': 'Professional Track',
                'original_price': '$100',
                'min_price': 100,
                'sku': 'sku-professional',
                'final_price': '$50',
                'description': 'Earn a verified certificate!',
                'premium': True,
            },
            {
                'mode': 'audit',
                'title': 'Audit Track',
                'original_price': 'FREE',
                'min_price': 0,
                'sku': 'sku-audit',
                'final_price': 'FREE',
                'description': 'Not eligible for a certificate; does not count toward a MicroMasters',
                'premium': False,
            }
        ]
        expected_context = {
            'platform_name': 'edX',
            'page_title': 'Confirm your course',
            'course_id': self.demo_course_id,
            'course_name': self.dummy_demo_course_details_data['name'],
            'course_organization': self.dummy_demo_course_details_data['org'],
            'course_short_description': self.dummy_demo_course_details_data['short_description'],
            'course_pacing': 'Instructor-Paced',
            'course_start_date': parse(self.dummy_demo_course_details_data['start']).strftime('%B %d, %Y'),
            'course_image_uri': self.dummy_demo_course_details_data['media']['course_image']['uri'],
            'enterprise_customer': enterprise_customer,
            'course_modes': course_modes,
            'premium_modes': course_modes[0:1],
        }

        self._login()
        response = self.client.post(course_enrollment_page_url, {'course_mode': 'fakemode'})
        self._check_expected_enrollment_page(response, expected_context)

    @mock.patch('enterprise.views.render', side_effect=fake_render)
    @mock.patch('enterprise.tpa_pipeline.get_enterprise_customer_for_request')
    @mock.patch('enterprise.views.get_real_social_auth_object')
    @mock.patch('enterprise.views.quarantine_session')
    @mock.patch('enterprise.views.lift_quarantine')
    @mock.patch('enterprise.views.configuration_helpers')
    @mock.patch('enterprise.views.CourseApiClient')
    @mock.patch('enterprise.views.EnrollmentApiClient')
    @mock.patch('enterprise.views.is_consent_required_for_user')
    @mock.patch('enterprise.utils.Registry')
    def test_post_course_specific_enrollment_view_premium_mode(
            self,
            registry_mock,
            is_consent_required_mock,
            enrollment_api_client_mock,
            course_api_client_mock,
            configuration_helpers_mock,
            *args
    ):  # pylint: disable=unused-argument
        course_id = self.demo_course_id
        is_consent_required_mock.return_value = False
        configuration_helpers_mock.get_value.return_value = 'edX'
        self._setup_course_api_client(course_api_client_mock)
        self._setup_enrollment_client(enrollment_api_client_mock)
        enterprise_customer = EnterpriseCustomerFactory(
            name='Starfleet Academy',
            enable_data_sharing_consent=True,
            enforce_data_sharing_consent='at_enrollment',
            enable_audit_enrollment=True,
        )
        faker = FakerFactory.create()
        provider_id = faker.slug()  # pylint: disable=no-member
        self._setup_registry_mock(registry_mock, provider_id)
        EnterpriseCustomerIdentityProviderFactory(provider_id=provider_id, enterprise_customer=enterprise_customer)
        self._login()
        course_enrollment_page_url = reverse(
            'enterprise_course_enrollment_page',
            args=[enterprise_customer.uuid, course_id],
        )
        response = self.client.post(course_enrollment_page_url, {'course_mode': 'professional'})

        assert response.status_code == 302
        self.assertRedirects(
            response,
            'http://localhost:8000/verify_student/start-flow/course-v1:edX+DemoX+Demo_Course/',
            fetch_redirect_response=False
        )

    @mock.patch('enterprise.views.get_partial_pipeline')
    @mock.patch('enterprise.views.render', side_effect=fake_render)
    @mock.patch('enterprise.tpa_pipeline.get_enterprise_customer_for_request')
    @mock.patch('enterprise.views.get_real_social_auth_object')
    @mock.patch('enterprise.views.quarantine_session')
    @mock.patch('enterprise.views.lift_quarantine')
    @mock.patch('enterprise.views.configuration_helpers')
    @mock.patch('enterprise.views.CourseApiClient')
    @mock.patch('enterprise.views.EnrollmentApiClient')
    @mock.patch('enterprise.views.organizations_helpers')
    @mock.patch('enterprise.views.CourseCatalogApiClient')
    @mock.patch('enterprise.views.ecommerce_api_client')
    @mock.patch('enterprise.utils.Registry')
    @ddt.data(None, 'Cannot convert to integer')
    def test_get_course_enrollment_page_with_unparseable_course_effort(
            self,
            course_effort,
            registry_mock,
            ecommerce_api_client_mock,
            course_catalog_client_mock,
            organizations_helpers_mock,
            enrollment_api_client_mock,
            course_api_client_mock,
            configuration_helpers_mock,
            *args
    ):  # pylint: disable=unused-argument
        # Set up Ecommerce API client
        self._setup_ecommerce_client(ecommerce_api_client_mock)
        # Set up course catalog API client
        self._setup_course_catalog_client(course_catalog_client_mock)

        # Set up organizations API client
        self._setup_organizations_client(organizations_helpers_mock)

        configuration_helpers_mock.get_value.return_value = 'edX'

        # Set up course API client
        dummy_demo_course_details_data = self.dummy_demo_course_details_data.copy()
        dummy_demo_course_details_data['effort'] = course_effort
        course_client = course_api_client_mock.return_value
        course_client.get_course_details.return_value = dummy_demo_course_details_data

        # Set up enrollment API client
        self._setup_enrollment_client(enrollment_api_client_mock)

        # Get landing page
        enterprise_customer = EnterpriseCustomerFactory(
            name='Starfleet Academy',
            enable_data_sharing_consent=True,
            enforce_data_sharing_consent='at_enrollment',
        )
        faker = FakerFactory.create()
        provider_id = faker.slug()  # pylint: disable=no-member
        self._setup_registry_mock(registry_mock, provider_id)
        EnterpriseCustomerIdentityProviderFactory(provider_id=provider_id, enterprise_customer=enterprise_customer)
        enterprise_landing_page_url = reverse(
            'enterprise_course_enrollment_page',
            args=[enterprise_customer.uuid, self.demo_course_id],
        )

        # Set up expected context
        course_modes = [
            {
                "mode": "professional",
                "title": "Professional Track",
                "original_price": "$100",
                "min_price": 100,
                "sku": "sku-professional",
                "final_price": "$50",
                "description": "Earn a verified certificate!",
                "premium": True,
            }
        ]
        expected_context = {
            'platform_name': 'edX',
            'page_title': 'Confirm your course',
            'course_id': self.demo_course_id,
            'course_name': self.dummy_demo_course_details_data['name'],
            'course_organization': self.dummy_demo_course_details_data['org'],
            'course_short_description': self.dummy_demo_course_details_data['short_description'],
            'course_pacing': 'Instructor-Paced',
            'course_start_date': parse(self.dummy_demo_course_details_data['start']).strftime('%B %d, %Y'),
            'course_image_uri': self.dummy_demo_course_details_data['media']['course_image']['uri'],
            'enterprise_customer': enterprise_customer,
            'course_modes': course_modes,
            'premium_modes': course_modes,
            'course_effort': '',
        }

        self._login()
        response = self.client.get(enterprise_landing_page_url)
        self._check_expected_enrollment_page(response, expected_context)

    @mock.patch('enterprise.views.get_partial_pipeline')
    @mock.patch('enterprise.views.render', side_effect=fake_render)
    @mock.patch('enterprise.tpa_pipeline.get_enterprise_customer_for_request')
    @mock.patch('enterprise.views.get_real_social_auth_object')
    @mock.patch('enterprise.views.quarantine_session')
    @mock.patch('enterprise.views.lift_quarantine')
    @mock.patch('enterprise.views.configuration_helpers')
    @mock.patch('enterprise.views.CourseApiClient')
    @mock.patch('enterprise.views.EnrollmentApiClient')
    @mock.patch('enterprise.views.organizations_helpers')
    @mock.patch('enterprise.views.CourseCatalogApiClient')
    @mock.patch('enterprise.views.ecommerce_api_client')
    @mock.patch('enterprise.utils.Registry')
    @ddt.data(None, ValueError)
    def test_get_course_enrollment_page_organization_errors(
            self,
            organizations_data,
            registry_mock,
            ecommerce_api_client_mock,
            course_catalog_client_mock,
            organizations_helpers_mock,
            enrollment_api_client_mock,
            course_api_client_mock,
            configuration_helpers_mock,
            *args
    ):  # pylint: disable=unused-argument
        # Set up Ecommerce API client
        self._setup_ecommerce_client(ecommerce_api_client_mock)
        # Set up course catalog API client
        self._setup_course_catalog_client(course_catalog_client_mock)

        # Set up organizations API client
        if inspect.isclass(organizations_data) and issubclass(organizations_data, Exception):
            organizations_helpers_mock.get_organization.side_effect = organizations_data
        else:
            organizations_helpers_mock.get_organization.return_value = organizations_data

        configuration_helpers_mock.get_value.return_value = 'edX'

        # Set up course API client
        self._setup_course_api_client(course_api_client_mock)

        # Set up enrollment API client
        self._setup_enrollment_client(enrollment_api_client_mock)

        # Get landing page
        enterprise_customer = EnterpriseCustomerFactory(
            name='Starfleet Academy',
            enable_data_sharing_consent=True,
            enforce_data_sharing_consent='at_enrollment',
        )
        faker = FakerFactory.create()
        provider_id = faker.slug()  # pylint: disable=no-member
        self._setup_registry_mock(registry_mock, provider_id)
        EnterpriseCustomerIdentityProviderFactory(provider_id=provider_id, enterprise_customer=enterprise_customer)
        enterprise_landing_page_url = reverse(
            'enterprise_course_enrollment_page',
            args=[enterprise_customer.uuid, self.demo_course_id],
        )

        # Set up expected context
        course_modes = [
            {
                "mode": "professional",
                "title": "Professional Track",
                "original_price": "$100",
                "min_price": 100,
                "sku": "sku-professional",
                "final_price": "$50",
                "description": "Earn a verified certificate!",
                "premium": True,
            }
        ]
        expected_context = {
            'platform_name': 'edX',
            'page_title': 'Confirm your course',
            'course_id': self.demo_course_id,
            'course_name': self.dummy_demo_course_details_data['name'],
            'course_organization': self.dummy_demo_course_details_data['org'],
            'course_short_description': self.dummy_demo_course_details_data['short_description'],
            'course_pacing': 'Instructor-Paced',
            'course_start_date': parse(self.dummy_demo_course_details_data['start']).strftime('%B %d, %Y'),
            'course_image_uri': self.dummy_demo_course_details_data['media']['course_image']['uri'],
            'enterprise_customer': enterprise_customer,
            'course_modes': course_modes,
            'premium_modes': course_modes,
            'organization_name': None,
            'organization_logo': None,
        }

        self._login()
        response = self.client.get(enterprise_landing_page_url)
        self._check_expected_enrollment_page(response, expected_context)

    @mock.patch('enterprise.views.get_partial_pipeline')
    @mock.patch('enterprise.views.render', side_effect=fake_render)
    @mock.patch('enterprise.tpa_pipeline.get_enterprise_customer_for_request')
    @mock.patch('enterprise.views.get_real_social_auth_object')
    @mock.patch('enterprise.views.quarantine_session')
    @mock.patch('enterprise.views.lift_quarantine')
    @mock.patch('enterprise.views.configuration_helpers')
    @mock.patch('enterprise.views.CourseApiClient')
    @mock.patch('enterprise.views.EnrollmentApiClient')
    @mock.patch('enterprise.views.organizations_helpers')
    @mock.patch('enterprise.views.CourseCatalogApiClient')
    @mock.patch('enterprise.views.ecommerce_api_client')
    @mock.patch('enterprise.utils.Registry')
    def test_get_course_enrollment_page_with_ecommerce_error(
            self,
            registry_mock,
            ecommerce_api_client_mock,
            course_catalog_client_mock,
            organizations_helpers_mock,
            enrollment_api_client_mock,
            course_api_client_mock,
            configuration_helpers_mock,
            *args
    ):  # pylint: disable=unused-argument
        # Set up Ecommerce API client that returns an error
        broken_price_details_mock = mock.MagicMock()
        method_name = 'baskets.calculate.get'
        attrs = {method_name + '.side_effect': HttpClientError()}
        broken_price_details_mock.configure_mock(**attrs)
        ecommerce_api_client_mock.return_value = broken_price_details_mock

        # Set up course catalog API client
        self._setup_course_catalog_client(course_catalog_client_mock)

        # Set up organizations API client
        self._setup_organizations_client(organizations_helpers_mock)

        configuration_helpers_mock.get_value.return_value = 'edX'

        # Set up course API client
        self._setup_course_api_client(course_api_client_mock)

        # Set up enrollment API client
        self._setup_enrollment_client(enrollment_api_client_mock)

        # Get landing page
        enterprise_customer = EnterpriseCustomerFactory(
            name='Starfleet Academy',
            enable_data_sharing_consent=True,
            enforce_data_sharing_consent='at_enrollment',
        )
        faker = FakerFactory.create()
        provider_id = faker.slug()  # pylint: disable=no-member
        self._setup_registry_mock(registry_mock, provider_id)
        EnterpriseCustomerIdentityProviderFactory(provider_id=provider_id, enterprise_customer=enterprise_customer)
        enterprise_landing_page_url = reverse(
            'enterprise_course_enrollment_page',
            args=[enterprise_customer.uuid, self.demo_course_id],
        )

        # Set up expected context
        course_modes = [
            {
                "mode": "professional",
                "title": "Professional Track",
                "original_price": "$100",
                "min_price": 100,
                "sku": "sku-professional",
                "final_price": "$100",
                "description": "Earn a verified certificate!",
                "premium": True,
            }
        ]
        expected_context = {
            'enterprise_customer': enterprise_customer,
            'course_modes': course_modes,
            'premium_modes': course_modes,
            'page_title': 'Confirm your course',
        }

        self._login()
        response = self.client.get(enterprise_landing_page_url)
        self._check_expected_enrollment_page(response, expected_context)

    @mock.patch('enterprise.views.get_partial_pipeline')
    @mock.patch('enterprise.views.render', side_effect=fake_render)
    @mock.patch('enterprise.tpa_pipeline.get_enterprise_customer_for_request')
    @mock.patch('enterprise.views.get_real_social_auth_object')
    @mock.patch('enterprise.views.quarantine_session')
    @mock.patch('enterprise.views.lift_quarantine')
    @mock.patch('enterprise.views.configuration_helpers')
    @mock.patch('enterprise.views.CourseApiClient')
    @mock.patch('enterprise.views.EnrollmentApiClient')
    @mock.patch('enterprise.views.organizations_helpers')
    @mock.patch('enterprise.views.CourseCatalogApiClient')
    @mock.patch('enterprise.views.ecommerce_api_client')
    def test_get_course_enrollment_page_creates_enterprise_customer_user(
            self,
            ecommerce_api_client_mock,
            course_catalog_client_mock,
            organizations_helpers_mock,
            enrollment_api_client_mock,
            course_api_client_mock,
            configuration_helpers_mock,
            *args
    ):  # pylint: disable=unused-argument

        # Set up course catalog API client
        self._setup_course_catalog_client(course_catalog_client_mock)

        # Set up organizations API client
        self._setup_organizations_client(organizations_helpers_mock)

        configuration_helpers_mock.get_value.return_value = 'edX'

        # Set up course API client
        self._setup_course_api_client(course_api_client_mock)

        # Set up enrollment API client
        self._setup_enrollment_client(enrollment_api_client_mock)

        def ensure_enterprise_customer_user_exists(*args, **kwargs):
            """
            Ensure that the enterprise customer user exists when the commerce API client is called
            """
            assert EnterpriseCustomerUser.objects.all().count() == 1
            return mock.DEFAULT
        self._setup_ecommerce_client(ecommerce_api_client_mock)
        ecommerce_api_client_mock.side_effect = ensure_enterprise_customer_user_exists

        # Ensure that we've started with no EnterpriseCustomerUsers
        assert EnterpriseCustomerUser.objects.all().count() == 0

        # Get landing page
        enterprise_customer = EnterpriseCustomerFactory(
            name='Starfleet Academy',
            enable_data_sharing_consent=True,
            enforce_data_sharing_consent='at_enrollment',
        )
        enterprise_landing_page_url = reverse(
            'enterprise_course_enrollment_page',
            args=[enterprise_customer.uuid, self.demo_course_id],
        )

        # Set up expected context
        course_modes = [
            {
                "mode": "professional",
                "title": "Professional Track",
                "original_price": "$100",
                "min_price": 100,
                "sku": "sku-professional",
                "final_price": "$50",
                "description": "Earn a verified certificate!",
                "premium": True,
            }
        ]
        expected_context = {
            'platform_name': 'edX',
            'page_title': 'Confirm your course',
            'course_id': self.demo_course_id,
            'course_name': self.dummy_demo_course_details_data['name'],
            'course_organization': self.dummy_demo_course_details_data['org'],
            'course_short_description': self.dummy_demo_course_details_data['short_description'],
            'course_pacing': 'Instructor-Paced',
            'course_start_date': parse(self.dummy_demo_course_details_data['start']).strftime('%B %d, %Y'),
            'course_image_uri': self.dummy_demo_course_details_data['media']['course_image']['uri'],
            'enterprise_customer': enterprise_customer,
            'course_modes': course_modes,
            'premium_modes': course_modes,
        }

        self._login()
        response = self.client.get(enterprise_landing_page_url)
        self._check_expected_enrollment_page(response, expected_context)


@mark.django_db
@ddt.ddt
class TestHandleConsentEnrollmentView(TestCase):
    """
    Test HandleConsentEnrollment.
    """

    def setUp(self):
        self.user = UserFactory.create(is_staff=True, is_active=True)
        self.user.set_password("QWERTY")
        self.user.save()
        self.client = Client()
        self.demo_course_id = 'course-v1:edX+DemoX+Demo_Course'
        self.dummy_demo_course_modes = [
            {
                "slug": "professional",
                "name": "Professional Track",
                "min_price": 100,
            },
            {
                "slug": "audit",
                "name": "Audit Track",
                "min_price": 0,
            },
        ]
        super(TestHandleConsentEnrollmentView, self).setUp()

    def _login(self):
        """
        Log user in.
        """
        assert self.client.login(username=self.user.username, password="QWERTY")

    def _setup_registry_mock(self, registry_mock, provider_id):
        """
        Sets up the SSO Registry object
        """
        registry_mock.get.return_value.configure_mock(provider_id=provider_id, drop_existing_session=False)

    @mock.patch('enterprise.views.get_partial_pipeline')
    @mock.patch('enterprise.views.configuration_helpers')
    @mock.patch('enterprise.tpa_pipeline.get_enterprise_customer_for_request')
    @mock.patch('enterprise.views.get_real_social_auth_object')
    @mock.patch('enterprise.views.quarantine_session')
    @mock.patch('enterprise.views.lift_quarantine')
    @mock.patch('enterprise.utils.Registry')
    def test_handle_consent_enrollment_without_course_mode(
            self,
            registry_mock,
            *args
    ):  # pylint: disable=unused-argument
        """
        Verify that user is redirected to LMS dashboard in case there is
        no parameter `course_mode` in the request querystring.
        """
        course_id = self.demo_course_id
        enterprise_customer = EnterpriseCustomerFactory(
            name='Starfleet Academy',
            enable_data_sharing_consent=True,
            enforce_data_sharing_consent='at_enrollment',
            enable_audit_enrollment=True,
        )
        faker = FakerFactory.create()
        provider_id = faker.slug()  # pylint: disable=no-member
        self._setup_registry_mock(registry_mock, provider_id)
        EnterpriseCustomerIdentityProviderFactory(provider_id=provider_id, enterprise_customer=enterprise_customer)
        self._login()
        handle_consent_enrollment_url = reverse(
            'enterprise_handle_consent_enrollment',
            args=[enterprise_customer.uuid, course_id],
        )
        response = self.client.get(handle_consent_enrollment_url)
        redirect_url = LMS_DASHBOARD_URL
        self.assertRedirects(response, redirect_url, fetch_redirect_response=False)

    @mock.patch('enterprise.views.get_partial_pipeline')
    @mock.patch('enterprise.views.configuration_helpers')
    @mock.patch('enterprise.tpa_pipeline.get_enterprise_customer_for_request')
    @mock.patch('enterprise.views.get_real_social_auth_object')
    @mock.patch('enterprise.views.quarantine_session')
    @mock.patch('enterprise.views.lift_quarantine')
    @mock.patch('enterprise.views.EnrollmentApiClient')
    @mock.patch('enterprise.utils.Registry')
    def test_handle_consent_enrollment_404(
            self,
            registry_mock,
            enrollment_api_client_mock,
            *args
    ):  # pylint: disable=unused-argument
        """
        Verify that user gets HTTP 404 response if there is no enterprise in
        database against the provided enterprise UUID or if enrollment API
        client is unable to get course modes for the provided course id.
        """
        course_id = self.demo_course_id
        enrollment_client = enrollment_api_client_mock.return_value
        enrollment_client.get_course_modes.side_effect = HttpClientError
        enterprise_customer = EnterpriseCustomerFactory(
            name='Starfleet Academy',
            enable_data_sharing_consent=True,
            enforce_data_sharing_consent='at_enrollment',
            enable_audit_enrollment=True,
        )
        faker = FakerFactory.create()
        provider_id = faker.slug()  # pylint: disable=no-member
        self._setup_registry_mock(registry_mock, provider_id)
        EnterpriseCustomerIdentityProviderFactory(provider_id=provider_id, enterprise_customer=enterprise_customer)
        self._login()
        handle_consent_enrollment_url = '{consent_enrollment_url}?{params}'.format(
            consent_enrollment_url=reverse(
                'enterprise_handle_consent_enrollment', args=[enterprise_customer.uuid, course_id]
            ),
            params=urlencode({'course_mode': 'professional'})
        )
        response = self.client.get(handle_consent_enrollment_url)
        assert response.status_code == 404

    @mock.patch('enterprise.views.get_partial_pipeline')
    @mock.patch('enterprise.views.configuration_helpers')
    @mock.patch('enterprise.tpa_pipeline.get_enterprise_customer_for_request')
    @mock.patch('enterprise.views.get_real_social_auth_object')
    @mock.patch('enterprise.views.quarantine_session')
    @mock.patch('enterprise.views.lift_quarantine')
    @mock.patch('enterprise.views.EnrollmentApiClient')
    @mock.patch('enterprise.utils.Registry')
    def test_handle_consent_enrollment_no_enterprise_user(
            self,
            registry_mock,
            enrollment_api_client_mock,
            *args
    ):  # pylint: disable=unused-argument
        """
        Verify that user gets HTTP 404 response if the user is not linked to
        the enterprise with the provided enterprise UUID or if enrollment API
        client is unable to get course modes for the provided course id.
        """
        course_id = self.demo_course_id
        enrollment_client = enrollment_api_client_mock.return_value
        enrollment_client.get_course_modes.return_value = self.dummy_demo_course_modes
        enterprise_customer = EnterpriseCustomerFactory(
            name='Starfleet Academy',
            enable_data_sharing_consent=True,
            enforce_data_sharing_consent='at_enrollment',
            enable_audit_enrollment=True,
        )
        faker = FakerFactory.create()
        provider_id = faker.slug()  # pylint: disable=no-member
        self._setup_registry_mock(registry_mock, provider_id)
        EnterpriseCustomerIdentityProviderFactory(provider_id=provider_id, enterprise_customer=enterprise_customer)
        self._login()
        handle_consent_enrollment_url = '{consent_enrollment_url}?{params}'.format(
            consent_enrollment_url=reverse(
                'enterprise_handle_consent_enrollment', args=[enterprise_customer.uuid, course_id]
            ),
            params=urlencode({'course_mode': 'professional'})
        )
        response = self.client.get(handle_consent_enrollment_url)
        assert response.status_code == 404

    @mock.patch('enterprise.views.get_partial_pipeline')
    @mock.patch('enterprise.views.configuration_helpers')
    @mock.patch('enterprise.tpa_pipeline.get_enterprise_customer_for_request')
    @mock.patch('enterprise.views.get_real_social_auth_object')
    @mock.patch('enterprise.views.quarantine_session')
    @mock.patch('enterprise.views.lift_quarantine')
    @mock.patch('enterprise.views.get_enterprise_customer_user')
    @mock.patch('enterprise.views.EnrollmentApiClient')
    @mock.patch('enterprise.utils.Registry')
    def test_handle_consent_enrollment_with_invalid_course_mode(
            self,
            registry_mock,
            enrollment_api_client_mock,
            get_ec_user_mock,
            *args
    ):  # pylint: disable=unused-argument
        """
        Verify that user is redirected to LMS dashboard in case the provided
        course mode does not exist.
        """
        course_id = self.demo_course_id
        enterprise_customer = EnterpriseCustomerFactory(
            name='Starfleet Academy',
            enable_data_sharing_consent=True,
            enforce_data_sharing_consent='at_enrollment',
            enable_audit_enrollment=True,
        )
        faker = FakerFactory.create()
        provider_id = faker.slug()  # pylint: disable=no-member
        self._setup_registry_mock(registry_mock, provider_id)
        EnterpriseCustomerIdentityProviderFactory(provider_id=provider_id, enterprise_customer=enterprise_customer)
        enterprise_customer_user = EnterpriseCustomerUserFactory(
            user_id=self.user.id,
            enterprise_customer=enterprise_customer
        )
        enrollment_client = enrollment_api_client_mock.return_value
        enrollment_client.get_course_modes.return_value = self.dummy_demo_course_modes
        mocked_enterprise_customer_user = get_ec_user_mock.return_value
        mocked_enterprise_customer_user.return_value = enterprise_customer_user
        self._login()
        handle_consent_enrollment_url = '{consent_enrollment_url}?{params}'.format(
            consent_enrollment_url=reverse(
                'enterprise_handle_consent_enrollment', args=[enterprise_customer.uuid, course_id]
            ),
            params=urlencode({'course_mode': 'some-invalid-course-mode'})
        )
        response = self.client.get(handle_consent_enrollment_url)
        redirect_url = LMS_DASHBOARD_URL
        self.assertRedirects(response, redirect_url, fetch_redirect_response=False)

    @mock.patch('enterprise.views.get_partial_pipeline')
    @mock.patch('enterprise.views.configuration_helpers')
    @mock.patch('enterprise.tpa_pipeline.get_enterprise_customer_for_request')
    @mock.patch('enterprise.views.get_real_social_auth_object')
    @mock.patch('enterprise.views.quarantine_session')
    @mock.patch('enterprise.views.lift_quarantine')
    @mock.patch('enterprise.views.EnrollmentApiClient')
    @mock.patch('enterprise.utils.Registry')
    def test_handle_consent_enrollment_with_audit_course_mode(
            self,
            registry_mock,
            enrollment_api_client_mock,
            *args
    ):  # pylint: disable=unused-argument
        """
        Verify that user is redirected to course in case the provided
        course mode is audit track.
        """
        course_id = self.demo_course_id
        enterprise_customer = EnterpriseCustomerFactory(
            name='Starfleet Academy',
            enable_data_sharing_consent=True,
            enforce_data_sharing_consent='at_enrollment',
            enable_audit_enrollment=True,
        )
        faker = FakerFactory.create()
        provider_id = faker.slug()  # pylint: disable=no-member
        self._setup_registry_mock(registry_mock, provider_id)
        EnterpriseCustomerIdentityProviderFactory(provider_id=provider_id, enterprise_customer=enterprise_customer)
        enterprise_customer_user = EnterpriseCustomerUserFactory(
            user_id=self.user.id,
            enterprise_customer=enterprise_customer
        )
        enrollment_client = enrollment_api_client_mock.return_value
        enrollment_client.get_course_modes.return_value = self.dummy_demo_course_modes
        self._login()
        handle_consent_enrollment_url = '{consent_enrollment_url}?{params}'.format(
            consent_enrollment_url=reverse(
                'enterprise_handle_consent_enrollment', args=[enterprise_customer.uuid, course_id]
            ),
            params=urlencode({'course_mode': 'audit'})
        )
        response = self.client.get(handle_consent_enrollment_url)
        redirect_url = LMS_COURSEWARE_URL.format(course_id=course_id)
        self.assertRedirects(response, redirect_url, fetch_redirect_response=False)

        self.assertTrue(EnterpriseCourseEnrollment.objects.filter(
            enterprise_customer_user__enterprise_customer=enterprise_customer,
            enterprise_customer_user__user_id=enterprise_customer_user.user_id,
            course_id=course_id
        ).exists())

    @mock.patch('enterprise.views.get_partial_pipeline')
    @mock.patch('enterprise.views.configuration_helpers')
    @mock.patch('enterprise.tpa_pipeline.get_enterprise_customer_for_request')
    @mock.patch('enterprise.views.get_real_social_auth_object')
    @mock.patch('enterprise.views.quarantine_session')
    @mock.patch('enterprise.views.lift_quarantine')
    @mock.patch('enterprise.views.EnrollmentApiClient')
    @mock.patch('enterprise.utils.Registry')
    def test_handle_consent_enrollment_with_professional_course_mode(
            self,
            registry_mock,
            enrollment_api_client_mock,
            *args
    ):  # pylint: disable=unused-argument
        """
        Verify that user is redirected to course in case the provided
        course mode is audit track.
        """
        course_id = self.demo_course_id
        enterprise_customer = EnterpriseCustomerFactory(
            name='Starfleet Academy',
            enable_data_sharing_consent=True,
            enforce_data_sharing_consent='at_enrollment',
            enable_audit_enrollment=True,
        )
        faker = FakerFactory.create()
        provider_id = faker.slug()  # pylint: disable=no-member
        self._setup_registry_mock(registry_mock, provider_id)
        EnterpriseCustomerIdentityProviderFactory(provider_id=provider_id, enterprise_customer=enterprise_customer)
        enterprise_customer_user = EnterpriseCustomerUserFactory(
            user_id=self.user.id,
            enterprise_customer=enterprise_customer
        )
        enrollment_client = enrollment_api_client_mock.return_value
        enrollment_client.get_course_modes.return_value = self.dummy_demo_course_modes
        self._login()
        handle_consent_enrollment_url = '{consent_enrollment_url}?{params}'.format(
            consent_enrollment_url=reverse(
                'enterprise_handle_consent_enrollment', args=[enterprise_customer.uuid, course_id]
            ),
            params=urlencode({'course_mode': 'professional'})
        )
        response = self.client.get(handle_consent_enrollment_url)
        redirect_url = LMS_START_PREMIUM_COURSE_FLOW_URL.format(course_id=course_id)
        self.assertRedirects(response, redirect_url, fetch_redirect_response=False)

        self.assertTrue(EnterpriseCourseEnrollment.objects.filter(
            enterprise_customer_user__enterprise_customer=enterprise_customer,
            enterprise_customer_user__user_id=enterprise_customer_user.user_id,
            course_id=course_id
        ).exists())<|MERGE_RESOLUTION|>--- conflicted
+++ resolved
@@ -32,17 +32,12 @@
 )
 # pylint: disable=import-error,wrong-import-order
 from six.moves.urllib.parse import urlencode
-<<<<<<< HEAD
 from test_utils.factories import (
     EnterpriseCustomerFactory,
     EnterpriseCustomerIdentityProviderFactory,
     EnterpriseCustomerUserFactory,
     UserFactory,
 )
-=======
-from test_utils.factories import EnterpriseCustomerFactory, EnterpriseCustomerUserFactory, UserFactory
->>>>>>> 255db2cb
-
 
 def fake_render(request, template, context):  # pylint: disable=unused-argument
     """
