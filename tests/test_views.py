"""
Module tests user-facing views of the Enterprise app.
"""
from __future__ import absolute_import, unicode_literals

import inspect

import ddt
import mock
from dateutil.parser import parse
from faker import Factory as FakerFactory
from pytest import mark

from django.conf import settings
from django.core.urlresolvers import NoReverseMatch, reverse
from django.http import HttpResponseRedirect
from django.shortcuts import render
from django.test import Client, TestCase

from enterprise.models import EnterpriseCourseEnrollment, EnterpriseCustomerUser, UserDataSharingConsentAudit
from enterprise.utils import NotConnectedToOpenEdX
from enterprise.views import (
    CONFIRMATION_ALERT_PROMPT,
    CONFIRMATION_ALERT_PROMPT_WARNING,
    CONSENT_REQUEST_PROMPT,
    EDX_ENTERPRISE_SUPPORT_URL,
    LMS_COURSEWARE_URL,
    LMS_DASHBOARD_URL,
    LMS_START_PREMIUM_COURSE_FLOW_URL,
    GrantDataSharingPermissions,
    HttpClientError,
)
# pylint: disable=import-error,wrong-import-order
from six.moves.urllib.parse import urlencode
from test_utils.factories import (
    EnterpriseCourseEnrollmentFactory,
    EnterpriseCustomerFactory,
    EnterpriseCustomerIdentityProviderFactory,
    EnterpriseCustomerUserFactory,
    UserFactory,
)
from test_utils.mixins import MessagesMixin


def fake_render(request, template, context):  # pylint: disable=unused-argument
    """
    Switch the request to use a template that does not depend on edx-platform.
    """
    return render(request, 'enterprise/emails/user_notification.html', context=context)


@mark.django_db
@ddt.ddt
class TestGrantDataSharingPermissions(MessagesMixin, TestCase):
    """
    Test GrantDataSharingPermissions.
    """

    def setUp(self):
        self.user = UserFactory.create(is_staff=True, is_active=True)
        self.user.set_password("QWERTY")
        self.user.save()
        self.client = Client()
        super(TestGrantDataSharingPermissions, self).setUp()

    url = reverse('grant_data_sharing_permissions')

    def _assert_enterprise_linking_messages(self, response, user_is_active=True):
        """
        Verify response messages for a learner when he/she is linked with an
        enterprise depending on whether the learner has activated the linked
        account.
        """
        response_messages = self._get_messages_from_response_cookies(response)
        if user_is_active:
            # Verify that request contains the expected success message when a
            # learner with activated account is linked with an enterprise
            self.assertEqual(len(response_messages), 1)
            self._assert_request_message(
                response_messages[0],
                'success',
                '<strong>Account created</strong> Thank you for creating an account with edX.'
            )
        else:
            # Verify that request contains the expected success message and an
            # info message when a learner with unactivated account is linked
            # with an enterprise.
            self.assertEqual(len(response_messages), 2)
            self._assert_request_message(
                response_messages[0],
                'success',
                '<strong>Account created</strong> Thank you for creating an account with edX.'
            )
            self._assert_request_message(
                response_messages[1],
                'info',
                '<strong>Activate your account</strong> Check your inbox for an activation email. '
                'You will not be able to log back into your account until you have activated it.'
            )

    @mock.patch('enterprise.views.quarantine_session')
    def test_quarantine(self, mock_quarantine):
        """
        Check that ``quarantine`` adds the appropriate items to the session.
        """
        request = mock.MagicMock()
        GrantDataSharingPermissions.quarantine(request)
        mock_quarantine.assert_called_with(request, ('enterprise.views',))

    @mock.patch('enterprise.views.lift_quarantine')
    def test_lift_quarantine(self, mock_lift):
        """
        Check that ``lift_quarantine`` removes the appropriate items.
        """
        request = mock.MagicMock()
        GrantDataSharingPermissions.lift_quarantine(request)
        mock_lift.assert_called_with(request)

    def test_get_no_patches(self):
        """
        Test that we get the right exception when nothing is patched.
        """
        client = Client()
        with self.assertRaises(NotConnectedToOpenEdX):
            client.get(self.url)

    @mock.patch('enterprise.views.get_partial_pipeline')
    @mock.patch('enterprise.views.lift_quarantine')
    @mock.patch('enterprise.views.quarantine_session')
    @mock.patch('enterprise.views.get_real_social_auth_object')
    @mock.patch('enterprise.views.get_complete_url')
    @mock.patch('enterprise.views.render', side_effect=fake_render)
    @mock.patch('enterprise.views.redirect')
    @mock.patch('enterprise.views.get_enterprise_customer_for_request')
    @mock.patch('enterprise.views.configuration_helpers')
    def test_get_no_customer_redirect(
            self,
            config_mock,
            get_ec_mock,
            redirect_mock,
            *args
    ):  # pylint: disable=unused-argument
        """
        Test that view redirects to login screen if it can't get an EnterpriseCustomer from the pipeline.

        Note that this test needs to patch `django.shortcuts.redirect`.
        This is because the target view ('signin_user') only exists in edx-platform.
        """
        config_mock.get_value.return_value = 'This Platform'
        get_ec_mock.return_value = None
        redirect_url = '/fake/path'
        mock_response = HttpResponseRedirect(redirect_url)
        redirect_mock.return_value = mock_response
        client = Client()
        response = client.get(self.url)
        self.assertRedirects(response, redirect_url, fetch_redirect_response=False)
        redirect_mock.assert_called_once_with('signin_user')

    @ddt.data(True, False)
    @mock.patch('enterprise.views.get_partial_pipeline')
    @mock.patch('enterprise.views.lift_quarantine')
    @mock.patch('enterprise.views.quarantine_session')
    @mock.patch('enterprise.views.get_real_social_auth_object')
    @mock.patch('enterprise.views.get_complete_url')
    @mock.patch('enterprise.views.render', side_effect=fake_render)
    @mock.patch('enterprise.views.get_enterprise_customer_for_request')
    @mock.patch('enterprise.views.configuration_helpers')
    def test_get_render_patched(
            self,
            enforces_data_sharing_consent,
            config_mock,
            get_ec_mock,
            *args
    ):  # pylint: disable=unused-argument
        """
        Test that we have the appropriate context when rendering the form,
        for both mandatory and optional data sharing consent.
        """
        config_mock.get_value.return_value = 'This Platform'
        fake_ec = mock.MagicMock(
            enforces_data_sharing_consent=mock.MagicMock(return_value=enforces_data_sharing_consent)
        )
        fake_ec.name = 'Fake Customer Name'
        get_ec_mock.return_value = fake_ec
        client = Client()
        response = client.get(self.url)
        expected_prompt = CONSENT_REQUEST_PROMPT.format(  # pylint: disable=no-member
            enterprise_customer_name=fake_ec.name
        )
        expected_alert = CONFIRMATION_ALERT_PROMPT.format(  # pylint: disable=no-member
            enterprise_customer_name=fake_ec.name
        )
        expected_warning = CONFIRMATION_ALERT_PROMPT_WARNING.format(  # pylint: disable=no-member
            enterprise_customer_name=fake_ec.name
        )
        expected_context = {
            'consent_request_prompt': expected_prompt,
            'confirmation_alert_prompt': expected_alert,
            'confirmation_alert_prompt_warning': expected_warning,
            'platform_name': 'This Platform',
            'enterprise_customer_name': 'Fake Customer Name',
            'sharable_items_note_header': 'Please note',
        }
        for key, value in expected_context.items():
            assert response.context[key] == value  # pylint: disable=no-member

    @mock.patch('enterprise.views.get_partial_pipeline')
    @mock.patch('enterprise.views.lift_quarantine')
    @mock.patch('enterprise.views.quarantine_session')
    @mock.patch('enterprise.views.get_real_social_auth_object')
    @mock.patch('enterprise.views.get_complete_url')
    @mock.patch('enterprise.views.render', side_effect=fake_render)
    @mock.patch('enterprise.views.get_enterprise_customer_for_request')
    @mock.patch('enterprise.views.configuration_helpers')
    def test_get_render_patched_optional(
            self,
            config_mock,
            get_ec_mock,
            *args
    ):  # pylint: disable=unused-argument
        """
        Test that we have correct context for an optional form rendering.
        """
        config_mock.get_value.return_value = 'This Platform'
        fake_ec = mock.MagicMock(
            enforces_data_sharing_consent=mock.MagicMock(return_value=False)
        )
        fake_ec.name = 'Fake Customer Name'
        get_ec_mock.return_value = fake_ec
        client = Client()
        response = client.get(self.url)
        expected_prompt = CONSENT_REQUEST_PROMPT.format(  # pylint: disable=no-member
            enterprise_customer_name=fake_ec.name
        )
        expected_alert = CONFIRMATION_ALERT_PROMPT.format(  # pylint: disable=no-member
            enterprise_customer_name=fake_ec.name
        )
        expected_warning = CONFIRMATION_ALERT_PROMPT_WARNING.format(  # pylint: disable=no-member
            enterprise_customer_name=fake_ec.name
        )
        expected_context = {
            'consent_request_prompt': expected_prompt,
            'confirmation_alert_prompt': expected_alert,
            'confirmation_alert_prompt_warning': expected_warning,
            'platform_name': 'This Platform',
            'enterprise_customer_name': 'Fake Customer Name',
            'sharable_items_note_header': 'Please note',
        }
        for key, value in expected_context.items():
            assert response.context[key] == value  # pylint: disable=no-member

    @mock.patch('enterprise.views.get_partial_pipeline')
    @mock.patch('enterprise.views.quarantine_session')
    @mock.patch('enterprise.views.lift_quarantine')
    @mock.patch('enterprise.views.configuration_helpers')
    @mock.patch('enterprise.views.render')
    @mock.patch('enterprise.views.get_complete_url')
    @mock.patch('enterprise.tpa_pipeline.get_enterprise_customer_for_request')
    @mock.patch('enterprise.views.get_real_social_auth_object')
    @mock.patch('enterprise.views.redirect')
    @mock.patch('enterprise.views.get_enterprise_customer_for_request')
    def test_post_no_customer_redirect(
            self,
            mock_get_ec,
            mock_redirect,
            *args
    ):  # pylint: disable=unused-argument
        """
        Test that when there's no customer for the request, POST redirects to the login screen.

        Note that this test needs to patch `django.shortcuts.redirect`.
        This is because the target view ('signin_user') only exists in edx-platform.
        """
        mock_get_ec.return_value = None
        redirect_url = '/fake/path'
        mock_response = HttpResponseRedirect(redirect_url)
        mock_redirect.return_value = mock_response
        client = Client()
        response = client.post(self.url)
        self.assertRedirects(response, redirect_url, fetch_redirect_response=False)
        mock_redirect.assert_called_once_with('signin_user')

    @mock.patch('enterprise.views.get_partial_pipeline')
    @mock.patch('enterprise.views.quarantine_session')
    @mock.patch('enterprise.views.lift_quarantine')
    @mock.patch('enterprise.views.configuration_helpers')
    @mock.patch('enterprise.views.render')
    @mock.patch('enterprise.views.get_complete_url')
    @mock.patch('enterprise.tpa_pipeline.get_enterprise_customer_for_request')
    @mock.patch('enterprise.views.get_real_social_auth_object')
    @mock.patch('enterprise.views.get_enterprise_customer_for_request')
    def test_post_no_user_404(
            self,
            mock_get_ec,
            mock_get_rsa,
            *args
    ):  # pylint: disable=unused-argument
        """
        Test that when there's no customer for the request, POST gives a 404.
        """
        mock_get_ec.return_value = True
        mock_get_rsa.return_value = None
        client = Client()
        response = client.post(self.url)
        assert response.status_code == 404

    @mock.patch('enterprise.views.get_partial_pipeline')
    @mock.patch('enterprise.views.quarantine_session')
    @mock.patch('enterprise.views.lift_quarantine')
    @mock.patch('enterprise.views.configuration_helpers')
    @mock.patch('enterprise.views.render')
    @mock.patch('enterprise.views.get_complete_url')
    @mock.patch('enterprise.tpa_pipeline.get_enterprise_customer_for_request')
    @mock.patch('enterprise.views.get_real_social_auth_object')
    @mock.patch('enterprise.views.get_enterprise_customer_for_request')
    def test_post_patch_real_social_auth_enforced(
            self,
            mock_get_ec,
            mock_get_rsa,
            mock_get_ec2,
            *args
    ):  # pylint: disable=unused-argument
        """
        Test an enforecd request without consent.
        """
        customer = EnterpriseCustomerFactory()
        mock_get_ec.return_value = customer
        mock_get_ec2.return_value = customer
        mock_get_rsa.return_value = mock.MagicMock(user=UserFactory())
        with self.assertRaises(NoReverseMatch):
            client = Client()
            session = client.session
            session['partial_pipeline_token'] = True
            session.save()
            client.post(self.url)
        # Ensure that when consent hasn't been provided, we don't link the user to the Enterprise Customer.
        assert UserDataSharingConsentAudit.objects.all().count() == 0
        assert EnterpriseCustomerUser.objects.all().count() == 0

    @mock.patch('enterprise.views.quarantine_session')
    @mock.patch('enterprise.views.lift_quarantine')
    @mock.patch('enterprise.views.configuration_helpers')
    @mock.patch('enterprise.views.render')
    @mock.patch('enterprise.views.get_partial_pipeline')
    @mock.patch('enterprise.views.get_complete_url')
    @mock.patch('enterprise.tpa_pipeline.get_enterprise_customer_for_request')
    @mock.patch('enterprise.views.get_real_social_auth_object')
    @mock.patch('enterprise.views.get_enterprise_customer_for_request')
    def test_permission_not_required(
            self,
            mock_get_ec,
            mock_get_rsa,
            mock_get_ec2,
            mock_url,
            mock_partial,
            *args
    ):  # pylint: disable=unused-argument
        """
        Test an unenforced request
        """
        customer = EnterpriseCustomerFactory(enable_data_sharing_consent=False)
        mock_get_ec.return_value = customer
        mock_get_ec2.return_value = customer
        mock_get_rsa.return_value = mock.MagicMock(user=UserFactory())
        mock_url.return_value = '/'
        mock_partial.return_value = {'backend': 'fake_backend'}
        client = Client()
        response = client.post(self.url)
        assert UserDataSharingConsentAudit.objects.all().count() == 1
        assert EnterpriseCustomerUser.objects.all().count() == 1
        assert not UserDataSharingConsentAudit.objects.all()[0].enabled
        assert response.status_code == 302

    @mock.patch('enterprise.views.quarantine_session')
    @mock.patch('enterprise.views.lift_quarantine')
    @mock.patch('enterprise.views.render')
    @mock.patch('enterprise.views.get_partial_pipeline')
    @mock.patch('enterprise.views.configuration_helpers')
    @mock.patch('enterprise.views.get_complete_url')
    @mock.patch('enterprise.tpa_pipeline.get_enterprise_customer_for_request')
    @mock.patch('enterprise.views.get_real_social_auth_object')
    @mock.patch('enterprise.views.get_enterprise_customer_for_request')
    @ddt.data(False, True)
    def test_post_patch_real_social_auth_enabled(
            self,
            user_is_active,
            mock_get_ec,
            mock_get_rsa,
            mock_get_ec2,
            mock_url,
            mock_config,
            mock_partial,
            *args
    ):  # pylint: disable=unused-argument
        """
        Test an enforced request with consent and rendering patched in.
        """
        mock_config.get_value.return_value = 'edX'
        customer = EnterpriseCustomerFactory()
        mock_get_ec.return_value = customer
        mock_get_ec2.return_value = customer
        mock_get_rsa.return_value = mock.MagicMock(user=UserFactory(is_active=user_is_active))
        mock_url.return_value = '/'
        client = Client()
        mock_partial.return_value = {'backend': 'fake_backend'}
        response = client.post(self.url, {'data_sharing_consent': True})
        assert UserDataSharingConsentAudit.objects.all().count() == 1
        assert EnterpriseCustomerUser.objects.all().count() == 1
        assert UserDataSharingConsentAudit.objects.all()[0].enabled
        assert response.status_code == 302

        # Now verify that response contains the expected messages when a
        # learner is linked with an enterprise
        self._assert_enterprise_linking_messages(response, user_is_active)

    @mock.patch('enterprise.views.get_partial_pipeline')
    @mock.patch('enterprise.views.quarantine_session')
    @mock.patch('enterprise.views.lift_quarantine')
    @mock.patch('enterprise.views.configuration_helpers')
    @mock.patch('enterprise.views.render')
    @mock.patch('enterprise.views.get_complete_url')
    @mock.patch('enterprise.tpa_pipeline.get_enterprise_customer_for_request')
    @mock.patch('enterprise.views.get_real_social_auth_object')
    @mock.patch('enterprise.views.get_enterprise_customer_for_request')
    def test_post_patch_real_social_auth_no_consent_provided(
            self,
            mock_get_ec,
            mock_get_rsa,
            mock_get_ec2,
            mock_url,
            *args
    ):  # pylint: disable=unused-argument
        """
        Test an enforced request with consent and rendering patched in.
        """
        customer = EnterpriseCustomerFactory()
        mock_get_ec.return_value = customer
        mock_get_ec2.return_value = customer
        mock_get_rsa.return_value = mock.MagicMock(user=UserFactory())
        mock_url.return_value = '/'
        client = Client()
        session = client.session
        session['partial_pipeline_token'] = {'backend': 'fake_backend'}
        session.save()
        response = client.post(self.url, {'failure_url': 'http://google.com/'})
        assert UserDataSharingConsentAudit.objects.all().count() == 0
        assert EnterpriseCustomerUser.objects.all().count() == 0
        assert response.status_code == 302

    def _login(self):
        """
        Log user in.
        """
        assert self.client.login(username=self.user.username, password="QWERTY")

    @mock.patch('enterprise.views.get_partial_pipeline')
    @mock.patch('enterprise.views.get_complete_url')
    @mock.patch('enterprise.tpa_pipeline.get_enterprise_customer_for_request')
    @mock.patch('enterprise.views.get_real_social_auth_object')
    @mock.patch('enterprise.views.get_enterprise_customer_for_request')
    @mock.patch('enterprise.views.quarantine_session')
    @mock.patch('enterprise.views.lift_quarantine')
    @mock.patch('enterprise.views.render', side_effect=fake_render)
    @mock.patch('enterprise.views.configuration_helpers')
    @mock.patch('enterprise.views.CourseApiClient')
    @ddt.data(
        (False, False),
        (True, True),
    )
    @ddt.unpack
    def test_get_course_specific_consent(
            self,
            enrollment_deferred,
            supply_customer_uuid,
            course_api_client_mock,
            mock_config,
            *args
    ):  # pylint: disable=unused-argument
        course_id = 'course-v1:edX+DemoX+Demo_Course'
        mock_config.get_value.return_value = 'My Platform'
        client = course_api_client_mock.return_value
        client.get_course_details.return_value = {
            'name': 'edX Demo Course',
        }
        self._login()
        enterprise_customer = EnterpriseCustomerFactory(
            name='Starfleet Academy',
            enable_data_sharing_consent=True,
            enforce_data_sharing_consent='at_enrollment',
        )
        ecu = EnterpriseCustomerUserFactory(
            user_id=self.user.id,
            enterprise_customer=enterprise_customer
        )
        EnterpriseCourseEnrollment.objects.create(
            enterprise_customer_user=ecu,
            course_id=course_id
        )
        params = {
            'course_id': 'course-v1:edX+DemoX+Demo_Course',
            'next': 'https://google.com'
        }
        if enrollment_deferred:
            params['enrollment_deferred'] = True
        if supply_customer_uuid:
            params['enterprise_id'] = str(enterprise_customer.uuid)
        response = self.client.get(self.url, data=params)
        assert response.status_code == 200
        expected_prompt = (
            'To access this course, you must first consent to share your learning achievements '
            'with <b>Starfleet Academy</b>.'
        )
        expected_alert = (
            'In order to start this course and use your discount, <b>you must</b> consent to share your '
            'course data with Starfleet Academy.'
        )

        for key, value in {
                "platform_name": "My Platform",
                "consent_request_prompt": expected_prompt,
                "requested_permissions_header": (
                    'Per the <a href="#consent-policy-dropdown-bar" '
                    'class="policy-dropdown-link background-input failure-link" id="policy-dropdown-link">'
                    'Data Sharing Policy</a>, <b>Starfleet Academy</b> would like to know about:'
                ),
                'confirmation_alert_prompt': expected_alert,
                'confirmation_alert_prompt_warning': '',
                'sharable_items_footer': (
                    'My permission applies only to data from courses or programs that are sponsored by '
                    'Starfleet Academy, and not to data from any My Platform courses or programs that '
                    'I take on my own. I understand that once I grant my permission to allow data to be shared '
                    'with Starfleet Academy, I may not withdraw my permission but I may elect to unenroll '
                    'from any courses or programs that are sponsored by Starfleet Academy.'
                ),
                "course_id": "course-v1:edX+DemoX+Demo_Course",
                "course_name": "edX Demo Course",
                "redirect_url": "https://google.com",
                "enterprise_customer_name": ecu.enterprise_customer.name,
                "course_specific": True,
                "enrollment_deferred": enrollment_deferred,
                "welcome_text": "Welcome to My Platform.",
                'sharable_items_note_header': 'Please note',
        }.items():
            assert response.context[key] == value  # pylint:disable=no-member

    @mock.patch('enterprise.views.get_partial_pipeline')
    @mock.patch('enterprise.views.get_complete_url')
    @mock.patch('enterprise.tpa_pipeline.get_enterprise_customer_for_request')
    @mock.patch('enterprise.views.get_real_social_auth_object')
    @mock.patch('enterprise.views.get_enterprise_customer_for_request')
    @mock.patch('enterprise.views.quarantine_session')
    @mock.patch('enterprise.views.lift_quarantine')
    @mock.patch('enterprise.views.render', side_effect=fake_render)
    @mock.patch('enterprise.views.configuration_helpers')
    @mock.patch('enterprise.views.CourseApiClient')
    @ddt.data(
        (False, False),
        (True, True),
    )
    @ddt.unpack
    def test_get_course_specific_consent_ec_requires_account_level(
            self,
            enrollment_deferred,
            supply_customer_uuid,
            course_api_client_mock,
            mock_config,
            *args
    ):  # pylint: disable=unused-argument
        course_id = 'course-v1:edX+DemoX+Demo_Course'
        mock_config.get_value.return_value = 'My Platform'
        client = course_api_client_mock.return_value
        client.get_course_details.return_value = {
            'name': 'edX Demo Course',
        }
        self._login()
        enterprise_customer = EnterpriseCustomerFactory(
            name='Starfleet Academy',
            enable_data_sharing_consent=True,
            enforce_data_sharing_consent='at_enrollment',
            require_account_level_consent=True,
        )
        ecu = EnterpriseCustomerUserFactory(
            user_id=self.user.id,
            enterprise_customer=enterprise_customer
        )
        EnterpriseCourseEnrollment.objects.create(
            enterprise_customer_user=ecu,
            course_id=course_id
        )
        params = {
            'course_id': 'course-v1:edX+DemoX+Demo_Course',
            'next': 'https://google.com'
        }
        if enrollment_deferred:
            params['enrollment_deferred'] = True
        if supply_customer_uuid:
            params['enterprise_id'] = str(enterprise_customer.uuid)
        response = self.client.get(self.url, data=params)
        assert response.status_code == 200
        expected_prompt = (
            'To access this and other courses sponsored by <b>Starfleet Academy</b>, and to '
            'use the discounts available to you, you must first consent to share your '
            'learning achievements with <b>Starfleet Academy</b>.'
        )
        expected_alert = (
            'In order to start this course and use your discount, <b>you must</b> consent to share your '
            'course data with Starfleet Academy.'
        )
        for key, value in {
                "platform_name": "My Platform",
                "consent_request_prompt": expected_prompt,
                'confirmation_alert_prompt': expected_alert,
                'confirmation_alert_prompt_warning': '',
                'sharable_items_footer': (
                    'My permission applies only to data from courses or programs that are sponsored by '
                    'Starfleet Academy, and not to data from any My Platform courses or programs that '
                    'I take on my own. I understand that once I grant my permission to allow data to be shared '
                    'with Starfleet Academy, I may not withdraw my permission but I may elect to unenroll '
                    'from any courses or programs that are sponsored by Starfleet Academy.'
                ),
                "course_id": "course-v1:edX+DemoX+Demo_Course",
                "course_name": "edX Demo Course",
                "redirect_url": "https://google.com",
                "enterprise_customer_name": ecu.enterprise_customer.name,
                "course_specific": True,
                "enrollment_deferred": enrollment_deferred,
                "policy_link_template": "",
                "sharable_items_note_header": "Please note",
        }.items():
            assert response.context[key] == value  # pylint:disable=no-member

    @mock.patch('enterprise.views.get_partial_pipeline')
    @mock.patch('enterprise.views.get_complete_url')
    @mock.patch('enterprise.tpa_pipeline.get_enterprise_customer_for_request')
    @mock.patch('enterprise.views.get_real_social_auth_object')
    @mock.patch('enterprise.views.get_enterprise_customer_for_request')
    @mock.patch('enterprise.views.quarantine_session')
    @mock.patch('enterprise.views.lift_quarantine')
    @mock.patch('enterprise.views.configuration_helpers')
    @mock.patch('enterprise.views.render', side_effect=fake_render)
    @mock.patch('enterprise.views.CourseApiClient')
    def test_get_course_specific_consent_invalid_params(
            self,
            course_api_client_mock,
            mock_config,
            *args
    ):  # pylint: disable=unused-argument
        course_id = 'course-v1:edX+DemoX+Demo_Course'
        mock_config.get_value.return_value = 'My Platform'
        client = course_api_client_mock.return_value
        client.get_course_details.return_value = {
            'name': 'edX Demo Course',
        }
        self._login()
        enterprise_customer = EnterpriseCustomerFactory(
            name='Starfleet Academy',
            enable_data_sharing_consent=True,
            enforce_data_sharing_consent='at_enrollment',
        )
        ecu = EnterpriseCustomerUserFactory(
            user_id=self.user.id,
            enterprise_customer=enterprise_customer
        )
        EnterpriseCourseEnrollment.objects.create(
            enterprise_customer_user=ecu,
            course_id=course_id
        )
        params = {
            'course_id': 'course-v1:edX+DemoX+Demo_Course',
            'next': 'https://google.com',
            'enrollment_deferred': True,
        }
        response = self.client.get(self.url, data=params)
        assert response.status_code == 404

    @mock.patch('enterprise.views.get_partial_pipeline')
    @mock.patch('enterprise.views.get_complete_url')
    @mock.patch('enterprise.tpa_pipeline.get_enterprise_customer_for_request')
    @mock.patch('enterprise.views.get_real_social_auth_object')
    @mock.patch('enterprise.views.get_enterprise_customer_for_request')
    @mock.patch('enterprise.views.quarantine_session')
    @mock.patch('enterprise.views.lift_quarantine')
    @mock.patch('enterprise.views.render', side_effect=fake_render)
    @mock.patch('enterprise.views.configuration_helpers')
    @mock.patch('enterprise.views.CourseApiClient')
    def test_get_course_specific_consent_unauthenticated_user(
            self,
            course_api_client_mock,
            mock_config,
            *args
    ):  # pylint: disable=unused-argument
        course_id = 'course-v1:edX+DemoX+Demo_Course'
        mock_config.get_value.return_value = 'My Platform'
        enterprise_customer = EnterpriseCustomerFactory(
            name='Starfleet Academy',
            enable_data_sharing_consent=True,
            enforce_data_sharing_consent='at_enrollment',
        )
        client = course_api_client_mock.return_value
        client.get_course_details.return_value = {
            'name': 'edX Demo Course',
        }
        ecu = EnterpriseCustomerUserFactory(
            user_id=self.user.id,
            enterprise_customer=enterprise_customer
        )
        EnterpriseCourseEnrollment.objects.create(
            enterprise_customer_user=ecu,
            course_id=course_id
        )
        response = self.client.get(
            self.url + '?course_id=course-v1%3AedX%2BDemoX%2BDemo_Course&next=https%3A%2F%2Fgoogle.com'
        )
        assert response.status_code == 302
        self.assertRedirects(
            response,
            (
                '/accounts/login/?next=/enterprise/grant_data_sharing_permissions%3Fcourse_id%3Dcourse-v1'
                '%253AedX%252BDemoX%252BDemo_Course%26next%3Dhttps%253A%252F%252Fgoogle.com'
            ),
            fetch_redirect_response=False
        )

    @mock.patch('enterprise.views.get_partial_pipeline')
    @mock.patch('enterprise.views.get_complete_url')
    @mock.patch('enterprise.tpa_pipeline.get_enterprise_customer_for_request')
    @mock.patch('enterprise.views.get_real_social_auth_object')
    @mock.patch('enterprise.views.get_enterprise_customer_for_request')
    @mock.patch('enterprise.views.quarantine_session')
    @mock.patch('enterprise.views.lift_quarantine')
    @mock.patch('enterprise.views.render', side_effect=fake_render)
    @mock.patch('enterprise.views.configuration_helpers')
    @mock.patch('enterprise.views.CourseApiClient')
    def test_get_course_specific_consent_bad_api_response(
            self,
            course_api_client_mock,
            mock_config,
            *args
    ):  # pylint: disable=unused-argument
        self._login()
        course_id = 'course-v1:edX+DemoX+Demo_Course'
        mock_config.get_value.return_value = 'My Platform'
        enterprise_customer = EnterpriseCustomerFactory(
            name='Starfleet Academy',
            enable_data_sharing_consent=True,
            enforce_data_sharing_consent='at_enrollment',
        )
        client = course_api_client_mock.return_value
        client.get_course_details.side_effect = HttpClientError
        ecu = EnterpriseCustomerUserFactory(
            user_id=self.user.id,
            enterprise_customer=enterprise_customer
        )
        EnterpriseCourseEnrollment.objects.create(
            enterprise_customer_user=ecu,
            course_id=course_id
        )
        response = self.client.get(
            self.url + '?course_id=course-v1%3AedX%2BDemoX%2BDemo_Course&next=https%3A%2F%2Fgoogle.com'
        )
        assert response.status_code == 404

    @mock.patch('enterprise.views.get_partial_pipeline')
    @mock.patch('enterprise.views.get_complete_url')
    @mock.patch('enterprise.tpa_pipeline.get_enterprise_customer_for_request')
    @mock.patch('enterprise.views.get_real_social_auth_object')
    @mock.patch('enterprise.views.get_enterprise_customer_for_request')
    @mock.patch('enterprise.views.quarantine_session')
    @mock.patch('enterprise.views.lift_quarantine')
    @mock.patch('enterprise.views.render', side_effect=fake_render)
    @mock.patch('enterprise.views.configuration_helpers')
    @mock.patch('enterprise.views.CourseApiClient')
    def test_get_course_specific_consent_not_needed(
            self,
            course_api_client_mock,
            mock_config,
            *args
    ):  # pylint: disable=unused-argument
        self._login()
        course_id = 'course-v1:edX+DemoX+Demo_Course'
        mock_config.get_value.return_value = 'My Platform'
        enterprise_customer = EnterpriseCustomerFactory(
            name='Starfleet Academy',
            enable_data_sharing_consent=True,
            enforce_data_sharing_consent='at_enrollment',
        )
        client = course_api_client_mock.return_value
        client.get_course_details.return_value = {
            'name': 'edX Demo Course',
        }
        ecu = EnterpriseCustomerUserFactory(
            user_id=self.user.id,
            enterprise_customer=enterprise_customer
        )
        EnterpriseCourseEnrollment.objects.create(
            enterprise_customer_user=ecu,
            course_id=course_id,
            consent_granted=True,
        )
        response = self.client.get(
            self.url + '?course_id=course-v1%3AedX%2BDemoX%2BDemo_Course&next=https%3A%2F%2Fgoogle.com'
        )
        assert response.status_code == 404

    @mock.patch('enterprise.views.get_partial_pipeline')
    @mock.patch('enterprise.views.get_complete_url')
    @mock.patch('enterprise.tpa_pipeline.get_enterprise_customer_for_request')
    @mock.patch('enterprise.views.get_real_social_auth_object')
    @mock.patch('enterprise.views.get_enterprise_customer_for_request')
    @mock.patch('enterprise.views.quarantine_session')
    @mock.patch('enterprise.views.lift_quarantine')
    @mock.patch('enterprise.views.configuration_helpers')
    @mock.patch('enterprise.views.render', side_effect=fake_render)
    @mock.patch('enterprise.views.CourseApiClient')
    @mock.patch('enterprise.views.reverse')
    @ddt.data(
        (True, '/successful_enrollment'),
        (False, '/failure_url'),
    )
    @ddt.unpack
    def test_post_course_specific_consent(
            self,
            consent_provided,
            expected_redirect_url,
            reverse_mock,
            course_api_client_mock,
            *args
    ):  # pylint: disable=unused-argument
        self._login()
        course_id = 'course-v1:edX+DemoX+Demo_Course'
        enterprise_customer = EnterpriseCustomerFactory(
            name='Starfleet Academy',
            enable_data_sharing_consent=True,
            enforce_data_sharing_consent='at_enrollment',
        )
        ecu = EnterpriseCustomerUserFactory(
            user_id=self.user.id,
            enterprise_customer=enterprise_customer
        )
        enrollment = EnterpriseCourseEnrollment.objects.create(
            enterprise_customer_user=ecu,
            course_id=course_id
        )
        client = course_api_client_mock.return_value
        client.get_course_details.return_value = {
            'name': 'edX Demo Course',
        }
        reverse_mock.return_value = '/dashboard'
        post_data = {
            'course_id': course_id,
            'redirect_url': '/successful_enrollment',
            'failure_url': '/failure_url',
        }
        if consent_provided:
            post_data['data_sharing_consent'] = consent_provided

        resp = self.client.post(self.url, post_data)
<<<<<<< HEAD

        assert resp.url.endswith(expected_redirect_url)  # pylint: disable=no-member
        assert resp.status_code == 302
        enrollment.refresh_from_db()
        assert enrollment.consent_granted is consent_provided

    @mock.patch('enterprise.views.get_partial_pipeline')
    @mock.patch('enterprise.views.get_complete_url')
    @mock.patch('enterprise.tpa_pipeline.get_enterprise_customer_for_request')
    @mock.patch('enterprise.views.get_real_social_auth_object')
    @mock.patch('enterprise.views.get_enterprise_customer_for_request')
    @mock.patch('enterprise.views.quarantine_session')
    @mock.patch('enterprise.views.lift_quarantine')
    @mock.patch('enterprise.views.configuration_helpers')
    @mock.patch('enterprise.views.render', side_effect=fake_render)
    @mock.patch('enterprise.views.CourseApiClient')
    def test_post_course_specific_consent_not_provided_with_notification(
            self,
            course_api_client_mock,
            *args  # pylint: disable=unused-argument
    ):
        # Verify that enterprise learner is redirected back to enterprise
        # course enrollment page with consent decline warning message, if
        # the learner declines data sharing consent.
        self._login()
        course_id = 'course-v1:edX+DemoX+Demo_Course'
        course_name = 'edX Demo Course'
        enterprise_customer = EnterpriseCustomerFactory(
            name='Starfleet Academy',
            enable_data_sharing_consent=True,
            enforce_data_sharing_consent='at_enrollment',
        )
        enterprise_customer_user = EnterpriseCustomerUserFactory(
            user_id=self.user.id,
            enterprise_customer=enterprise_customer
        )
        enrollment = EnterpriseCourseEnrollment.objects.create(
            enterprise_customer_user=enterprise_customer_user,
            course_id=course_id
        )
        client = course_api_client_mock.return_value
        client.get_course_details.return_value = {
            'name': course_name
        }
        response = self.client.post(
            self.url,
            data={
                'course_id': course_id,
                'enterprise_customer_name': enterprise_customer.name,
                'redirect_url': '/successful_enrollment',
                'failure_url': '/failure_url?show_consent_decline_notification=true',
            },
        )
        assert response.url.endswith('/failure_url')  # pylint: disable=no-member
        assert response.status_code == 302
=======

        assert resp.url.endswith(expected_redirect_url)  # pylint: disable=no-member
        assert resp.status_code == 302
>>>>>>> b4958a87
        enrollment.refresh_from_db()
        assert enrollment.consent_granted is consent_provided

        # Verify that request contains the expected warning message when a
        # learner decline the consent on enterprise course enrollment page.
        expected_consent_decline_msg = '<strong>We could not enroll you in <em>{course_name}</em>.</strong> ' \
                                       '<span>If you have questions or concerns about sharing your data, please ' \
                                       'contact your learning manager at {enterprise_customer_name}, or contact ' \
                                       '<a href="{edx_enterprise_support_link}" target="_blank"><i class="fa ' \
                                       'fa-external-link" aria-hidden="true"> edX support</i></a>.</span>'.format(
                                           course_name=course_name,
                                           enterprise_customer_name=enterprise_customer.name,
                                           edx_enterprise_support_link=EDX_ENTERPRISE_SUPPORT_URL,
                                       )
        response_messages = self._get_messages_from_response_cookies(response)
        self.assertEqual(len(response_messages), 1)
        self._assert_request_message(response_messages[0], 'warning', expected_consent_decline_msg)

    @mock.patch('enterprise.views.get_partial_pipeline')
    @mock.patch('enterprise.views.get_complete_url')
    @mock.patch('enterprise.tpa_pipeline.get_enterprise_customer_for_request')
    @mock.patch('enterprise.views.get_real_social_auth_object')
    @mock.patch('enterprise.views.get_enterprise_customer_for_request')
    @mock.patch('enterprise.views.quarantine_session')
    @mock.patch('enterprise.views.lift_quarantine')
    @mock.patch('enterprise.views.configuration_helpers')
    @mock.patch('enterprise.views.render', side_effect=fake_render)
    @mock.patch('enterprise.views.CourseApiClient')
    @mock.patch('enterprise.views.reverse')
    def test_post_course_specific_consent_no_user(
            self,
            reverse_mock,
            course_api_client_mock,
            *args
    ):  # pylint: disable=unused-argument
        course_id = 'course-v1:edX+DemoX+Demo_Course'
        enterprise_customer = EnterpriseCustomerFactory(
            name='Starfleet Academy',
            enable_data_sharing_consent=True,
            enforce_data_sharing_consent='at_enrollment',
        )
        ecu = EnterpriseCustomerUserFactory(
            user_id=self.user.id,
            enterprise_customer=enterprise_customer
        )
        EnterpriseCourseEnrollment.objects.create(
            enterprise_customer_user=ecu,
            course_id=course_id
        )
        client = course_api_client_mock.return_value
        client.get_course_details.return_value = {
            'name': 'edX Demo Course',
        }
        reverse_mock.return_value = '/dashboard'
        resp = self.client.post(
            self.url,
            data={
                'course_id': course_id,
                'redirect_url': '/successful_enrollment'
            },
        )
        assert resp.status_code == 302
        self.assertRedirects(
            resp,
            '/accounts/login/?next=/enterprise/grant_data_sharing_permissions',
            fetch_redirect_response=False
        )

    @mock.patch('enterprise.views.get_partial_pipeline')
    @mock.patch('enterprise.views.get_complete_url')
    @mock.patch('enterprise.tpa_pipeline.get_enterprise_customer_for_request')
    @mock.patch('enterprise.views.get_real_social_auth_object')
    @mock.patch('enterprise.views.get_enterprise_customer_for_request')
    @mock.patch('enterprise.views.quarantine_session')
    @mock.patch('enterprise.views.lift_quarantine')
    @mock.patch('enterprise.views.configuration_helpers')
    @mock.patch('enterprise.views.render', side_effect=fake_render)
    @mock.patch('enterprise.views.CourseApiClient')
    @mock.patch('enterprise.views.reverse')
    def test_post_course_specific_consent_bad_api_response(
            self,
            reverse_mock,
            course_api_client_mock,
            *args
    ):  # pylint: disable=unused-argument
        self._login()
        course_id = 'course-v1:does+not+exist'
        data_sharing_consent = True
        enterprise_customer = EnterpriseCustomerFactory(
            name='Starfleet Academy',
            enable_data_sharing_consent=True,
            enforce_data_sharing_consent='at_enrollment',
        )
        ecu = EnterpriseCustomerUserFactory(
            user_id=self.user.id,
            enterprise_customer=enterprise_customer
        )
        enrollment = EnterpriseCourseEnrollment.objects.create(
            enterprise_customer_user=ecu,
            course_id=course_id
        )
        client = course_api_client_mock.return_value
        client.get_course_details.side_effect = HttpClientError
        reverse_mock.return_value = '/dashboard'
        resp = self.client.post(
            self.url,
            data={
                'course_id': course_id,
                'data_sharing_consent': data_sharing_consent,
                'redirect_url': '/successful_enrollment'
            },
        )
        assert resp.status_code == 404
        enrollment.refresh_from_db()
        assert enrollment.consent_granted is None


class TestPushLearnerDataToIntegratedChannel(TestCase):
    """
    Test PushLearnerDataToIntegratedChannel.
    """

    url = reverse('push_learner_data')

    def test_post(self):
        client = Client()
        try:
            client.post(self.url)
            self.fail("Should have raised NotImplementedError")
        except NotImplementedError:
            pass


class TestPushCatalogDataToIntegratedChannel(TestCase):
    """
    Test PushCatalogDataToIntegratedChannel.
    """

    url = reverse('push_catalog_data')

    def test_post(self):
        client = Client()
        try:
            client.post(self.url)
            self.fail("Should have raised NotImplementedError")
        except NotImplementedError:
            pass


@mark.django_db
@ddt.ddt
class TestCourseEnrollmentView(MessagesMixin, TestCase):
    """
    Test CourseEnrollmentView.
    """

    def setUp(self):
        self.user = UserFactory.create(is_staff=True, is_active=True)
        self.user.set_password("QWERTY")
        self.user.save()
        self.client = Client()
        self.demo_course_id = 'course-v1:edX+DemoX+Demo_Course'
        self.dummy_demo_course_details_data = {
            'name': 'edX Demo Course',
            'id': self.demo_course_id,
            'course_id': self.demo_course_id,
            'start': '2015-01-01T00:00:00Z',
            'start_display': 'Jan. 1, 2015',
            'end': None,
            'media': {
                'image': {
                    'small': 'http://localhost:8000/asset-v1:edX+DemoX+Demo_Course+type@asset+block@11-132x-blog.jpg',
                    'raw': 'http://localhost:8000/asset-v1:edX+DemoX+Demo_Course+type@asset+block@11-132x-blog.jpg',
                    'large': 'http://localhost:8000/asset-v1:edX+DemoX+Demo_Course+type@asset+block@11-132x-blog.jpg'
                },
                'course_video': {
                    'uri': None
                },
                'course_image': {
                    'uri': '/asset-v1:edX+DemoX+Demo_Course+type@asset+block@11-132x-blog.jpg'
                },
            },
            'pacing': u'instructor',
            'short_description': u'',
            'org': u'edX',
            'effort': '06:00',
            'overview': None,
        }
        self.dummy_demo_course_modes = [
            {
                "slug": "professional",
                "name": "Professional Track",
                "min_price": 100,
                "sku": "sku-professional",
            },
            {
                "slug": "audit",
                "name": "Audit Track",
                "min_price": 0,
                "sku": "sku-audit",
            },
        ]
        super(TestCourseEnrollmentView, self).setUp()

    def _login(self):
        """
        Log user in.
        """
        assert self.client.login(username=self.user.username, password="QWERTY")

    def _setup_course_catalog_client(self, client_mock):
        """
        Sets up the Course Catalog API client
        """
        client = client_mock.return_value
        client.get_course_run.return_value = {
            'level_type': 'Type 1',
        }

    def _setup_organizations_client(self, client_mock):
        """
        Sets up the Organizations API client
        """
        logo_mock = mock.MagicMock()
        logo_mock.url = 'logo.png'
        data = {
            'logo': logo_mock,
            'name': 'Organization',
        }
        client_mock.get_organization.return_value = data

    def _setup_course_api_client(self, client_mock):
        """
        Sets up the Courses API client
        """
        client = client_mock.return_value
        client.get_course_details.return_value = self.dummy_demo_course_details_data

    def _setup_enrollment_client(self, client_mock):
        """
        Sets up the Enrollment API client
        """
        client = client_mock.return_value
        client.get_course_modes.return_value = self.dummy_demo_course_modes
        client.get_course_enrollment.return_value = None

    def _setup_ecommerce_client(self, client_mock, total=50):
        """
        Sets up the Ecommerce API client
        """
        dummy_price_details_mock = mock.MagicMock()
        dummy_price_details_mock.return_value = {
            'total_incl_tax': total,
        }
        price_details_mock = mock.MagicMock()
        method_name = 'baskets.calculate.get'
        attrs = {method_name: dummy_price_details_mock}
        price_details_mock.configure_mock(**attrs)
        client_mock.return_value = price_details_mock

    def _setup_registry_mock(self, registry_mock, provider_id):
        """
        Sets up the SSO Registry object
        """
        registry_mock.get.return_value.configure_mock(provider_id=provider_id, drop_existing_session=False)

    def _check_expected_enrollment_page(self, response, expected_context):
        """
        Check the response was successful, and contains the expected content.
        """
        default_context = {
            'platform_name': 'edX',
            'page_title': 'Choose Your Track',
            'course_id': self.demo_course_id,
            'course_name': self.dummy_demo_course_details_data['name'],
            'course_organization': self.dummy_demo_course_details_data['org'],
            'course_short_description': self.dummy_demo_course_details_data['short_description'],
            'course_pacing': 'Instructor-Paced',
            'course_start_date': parse(self.dummy_demo_course_details_data['start']).strftime('%B %d, %Y'),
            'course_image_uri': self.dummy_demo_course_details_data['media']['course_image']['uri'],
            'enterprise_welcome_text': (
                "<strong>Starfleet Academy</strong> has partnered with <strong>edX</strong> to "
                "offer you high-quality learning opportunities from the world's best universities."
            ),
            'confirmation_text': 'Confirm your course',
            'starts_at_text': 'Starts',
            'view_course_details_text': 'View Course Details',
            'select_mode_text': 'Please select one:',
            'price_text': 'Price',
            'continue_link_text': 'Continue',
            'course_effort': '6 hours per week, per course',
            'level_text': 'Level',
            'effort_text': 'Effort',
            'course_overview': None,
            'organization_logo': 'logo.png',
            'organization_name': 'Organization',
            'course_level_type': 'Type 1',
            'close_modal_button_text': 'Close',
        }
        default_context.update(expected_context)

        assert response.status_code == 200
        for key, value in default_context.items():
            assert response.context[key] == value  # pylint: disable=no-member

    @mock.patch('enterprise.views.get_partial_pipeline')
    @mock.patch('enterprise.views.render', side_effect=fake_render)
    @mock.patch('enterprise.tpa_pipeline.get_enterprise_customer_for_request')
    @mock.patch('enterprise.views.get_real_social_auth_object')
    @mock.patch('enterprise.views.quarantine_session')
    @mock.patch('enterprise.views.lift_quarantine')
    @mock.patch('enterprise.views.configuration_helpers')
    @mock.patch('enterprise.views.CourseApiClient')
    @mock.patch('enterprise.views.EnrollmentApiClient')
    @mock.patch('enterprise.views.organizations_helpers')
    @mock.patch('enterprise.views.CourseCatalogApiClient')
    @mock.patch('enterprise.views.ecommerce_api_client')
    @mock.patch('enterprise.utils.Registry')
    def test_get_course_enrollment_page(
            self,
            registry_mock,
            ecommerce_api_client_mock,
            course_catalog_client_mock,
            organizations_helpers_mock,
            enrollment_api_client_mock,
            course_api_client_mock,
            configuration_helpers_mock,
            *args
    ):  # pylint: disable=unused-argument
        self._setup_course_catalog_client(course_catalog_client_mock)
        self._setup_organizations_client(organizations_helpers_mock)
        self._setup_ecommerce_client(ecommerce_api_client_mock, 100)
        configuration_helpers_mock.get_value.return_value = 'edX'
        self._setup_course_api_client(course_api_client_mock)
        self._setup_enrollment_client(enrollment_api_client_mock)
        enterprise_customer = EnterpriseCustomerFactory(
            name='Starfleet Academy',
            enable_data_sharing_consent=True,
            enforce_data_sharing_consent='at_enrollment',
        )
        faker = FakerFactory.create()
        provider_id = faker.slug()  # pylint: disable=no-member
        self._setup_registry_mock(registry_mock, provider_id)
        EnterpriseCustomerIdentityProviderFactory(provider_id=provider_id, enterprise_customer=enterprise_customer)
        enterprise_landing_page_url = reverse(
            'enterprise_course_enrollment_page',
            args=[enterprise_customer.uuid, self.demo_course_id],
        )

        # Set up expected context
        course_modes = [
            {
                "mode": "professional",
                "title": "Professional Track",
                "original_price": "$100",
                "min_price": 100,
                "sku": "sku-professional",
                "final_price": "$100",
                "description": "Earn a verified certificate!",
                "premium": True,
            }
        ]
        expected_context = {
            'platform_name': 'edX',
            'page_title': 'Confirm your course',
            'course_id': self.demo_course_id,
            'course_name': self.dummy_demo_course_details_data['name'],
            'course_organization': self.dummy_demo_course_details_data['org'],
            'course_short_description': self.dummy_demo_course_details_data['short_description'],
            'course_pacing': 'Instructor-Paced',
            'course_start_date': parse(self.dummy_demo_course_details_data['start']).strftime('%B %d, %Y'),
            'course_image_uri': self.dummy_demo_course_details_data['media']['course_image']['uri'],
            'enterprise_customer': enterprise_customer,
            'welcome_text': 'Welcome to edX.',
            'enterprise_welcome_text': (
                "<strong>Starfleet Academy</strong> has partnered with <strong>edX</strong> to "
                "offer you high-quality learning opportunities from the world's best universities."
            ),
            'confirmation_text': 'Confirm your course',
            'starts_at_text': 'Starts',
            'view_course_details_text': 'View Course Details',
            'select_mode_text': 'Please select one:',
            'price_text': 'Price',
            'continue_link_text': 'Continue',
            'course_modes': course_modes,
            'premium_modes': course_modes,
        }

        self._login()
        response = self.client.get(enterprise_landing_page_url)
        self._check_expected_enrollment_page(response, expected_context)

    @mock.patch('enterprise.views.get_partial_pipeline')
    @mock.patch('enterprise.views.render', side_effect=fake_render)
    @mock.patch('enterprise.tpa_pipeline.get_enterprise_customer_for_request')
    @mock.patch('enterprise.views.get_real_social_auth_object')
    @mock.patch('enterprise.views.quarantine_session')
    @mock.patch('enterprise.views.lift_quarantine')
    @mock.patch('enterprise.views.configuration_helpers')
    @mock.patch('enterprise.messages.configuration_helpers')
    @mock.patch('enterprise.views.CourseApiClient')
    @mock.patch('enterprise.views.EnrollmentApiClient')
    @mock.patch('enterprise.views.organizations_helpers')
    @mock.patch('enterprise.views.CourseCatalogApiClient')
    @mock.patch('enterprise.views.ecommerce_api_client')
    @mock.patch('enterprise.utils.Registry')
    @ddt.data(True, False)
    def test_get_course_enrollment_page_consent_declined(
            self,
            consent_granted,
            registry_mock,
            ecommerce_api_client_mock,
            course_catalog_client_mock,
            organizations_helpers_mock,
            enrollment_api_client_mock,
            course_api_client_mock,
            configuration_helpers_mock_1,
            configuration_helpers_mock_2,
            *args
    ):  # pylint: disable=unused-argument
        """
        Test consent declined message is rendered.
        """
        self._setup_course_catalog_client(course_catalog_client_mock)
        self._setup_organizations_client(organizations_helpers_mock)
        self._setup_ecommerce_client(ecommerce_api_client_mock, 100)
        configuration_helpers_mock_1.get_value.side_effect = [
            settings.ENTERPRISE_SUPPORT_URL,
            settings.PLATFORM_NAME
        ]
        configuration_helpers_mock_2.get_value.return_value = 'foo'
        self._setup_course_api_client(course_api_client_mock)
        self._setup_enrollment_client(enrollment_api_client_mock)
        enterprise_customer = EnterpriseCustomerFactory(
            name='Starfleet Academy',
            enable_data_sharing_consent=True,
            enforce_data_sharing_consent='at_enrollment',
        )
        faker = FakerFactory.create()
        provider_id = faker.slug()  # pylint: disable=no-member
        self._setup_registry_mock(registry_mock, provider_id)
        EnterpriseCustomerIdentityProviderFactory(provider_id=provider_id, enterprise_customer=enterprise_customer)
        enterprise_customer_user = EnterpriseCustomerUserFactory(
            enterprise_customer=enterprise_customer,
            user_id=self.user.id
        )
        __ = EnterpriseCourseEnrollmentFactory(
            course_id=self.demo_course_id,
            consent_granted=consent_granted,
            enterprise_customer_user=enterprise_customer_user
        )
        enterprise_landing_page_url = reverse(
            'enterprise_course_enrollment_page',
            args=[enterprise_customer.uuid, self.demo_course_id],
        )

        self._login()
        response = self.client.get(enterprise_landing_page_url)

        messages = self._get_messages_from_response_cookies(response)
        if consent_granted:
            assert not messages
        else:
            assert messages
            self._assert_request_message(
                messages[0],
                'warning',
                (
                    '<strong>We could not enroll you in <em>{course_name}</em>.</strong> '
                    '<span>If you have questions or concerns about sharing your data, please '
                    'contact your learning manager at {enterprise_customer_name}, or contact '
                    '<a href="{enterprise_support_link}" target="_blank">{platform_name} support</a>.</span>'
                ).format(
                    course_name=self.dummy_demo_course_details_data['name'],
                    enterprise_customer_name=enterprise_customer.name,
                    enterprise_support_link=settings.ENTERPRISE_SUPPORT_URL,
                    platform_name=settings.PLATFORM_NAME,
                )
            )

    @mock.patch('enterprise.views.get_partial_pipeline')
    @mock.patch('enterprise.views.render', side_effect=fake_render)
    @mock.patch('enterprise.tpa_pipeline.get_enterprise_customer_for_request')
    @mock.patch('enterprise.views.get_real_social_auth_object')
    @mock.patch('enterprise.views.quarantine_session')
    @mock.patch('enterprise.views.lift_quarantine')
    @mock.patch('enterprise.views.configuration_helpers')
    @mock.patch('enterprise.views.CourseApiClient')
    @mock.patch('enterprise.views.EnrollmentApiClient')
    @mock.patch('enterprise.views.organizations_helpers')
    @mock.patch('enterprise.views.CourseCatalogApiClient')
    @mock.patch('enterprise.views.ecommerce_api_client')
    @mock.patch('enterprise.utils.Registry')
    def test_get_course_enrollment_page_edge_case_formatting(
            self,
            registry_mock,
            ecommerce_api_client_mock,
            course_catalog_client_mock,
            organizations_helpers_mock,
            enrollment_api_client_mock,
            course_api_client_mock,
            configuration_helpers_mock,
            *args
    ):  # pylint: disable=unused-argument
        self._setup_course_catalog_client(course_catalog_client_mock)
        self._setup_organizations_client(organizations_helpers_mock)
        self._setup_ecommerce_client(ecommerce_api_client_mock, 30.1)
        configuration_helpers_mock.get_value.return_value = 'edX'
        self._setup_course_api_client(course_api_client_mock)
        self._setup_enrollment_client(enrollment_api_client_mock)
        enterprise_customer = EnterpriseCustomerFactory(
            name='Starfleet Academy',
            enable_data_sharing_consent=True,
            enforce_data_sharing_consent='at_enrollment',
        )
        faker = FakerFactory.create()
        provider_id = faker.slug()  # pylint: disable=no-member
        self._setup_registry_mock(registry_mock, provider_id)
        EnterpriseCustomerIdentityProviderFactory(provider_id=provider_id, enterprise_customer=enterprise_customer)
        enterprise_landing_page_url = reverse(
            'enterprise_course_enrollment_page',
            args=[enterprise_customer.uuid, self.demo_course_id],
        )

        # Set up expected context
        course_modes = [
            {
                "mode": "professional",
                "title": "Professional Track",
                "original_price": "$100",
                "min_price": 100,
                "sku": "sku-professional",
                "final_price": "$30.10",
                "description": "Earn a verified certificate!",
                "premium": True,
            }
        ]
        expected_context = {
            'platform_name': 'edX',
            'page_title': 'Confirm your course',
            'course_id': self.demo_course_id,
            'course_name': self.dummy_demo_course_details_data['name'],
            'course_organization': self.dummy_demo_course_details_data['org'],
            'course_short_description': self.dummy_demo_course_details_data['short_description'],
            'course_pacing': 'Instructor-Paced',
            'course_start_date': parse(self.dummy_demo_course_details_data['start']).strftime('%B %d, %Y'),
            'course_image_uri': self.dummy_demo_course_details_data['media']['course_image']['uri'],
            'enterprise_customer': enterprise_customer,
            'welcome_text': 'Welcome to edX.',
            'enterprise_welcome_text': (
                "<strong>Starfleet Academy</strong> has partnered with <strong>edX</strong> to "
                "offer you high-quality learning opportunities from the world's best universities."
            ),
            'confirmation_text': 'Confirm your course',
            'starts_at_text': 'Starts',
            'view_course_details_text': 'View Course Details',
            'select_mode_text': 'Please select one:',
            'price_text': 'Price',
            'continue_link_text': 'Continue',
            'course_modes': course_modes,
            'premium_modes': course_modes,
            'course_effort': '1 hour per week, per course',
        }
        self.dummy_demo_course_details_data['effort'] = '01:00'

        self._login()
        response = self.client.get(enterprise_landing_page_url)
        self._check_expected_enrollment_page(response, expected_context)

    @mock.patch('enterprise.views.get_partial_pipeline')
    @mock.patch('enterprise.views.render', side_effect=fake_render)
    @mock.patch('enterprise.tpa_pipeline.get_enterprise_customer_for_request')
    @mock.patch('enterprise.views.get_real_social_auth_object')
    @mock.patch('enterprise.views.quarantine_session')
    @mock.patch('enterprise.views.lift_quarantine')
    @mock.patch('enterprise.views.configuration_helpers')
    @mock.patch('enterprise.views.CourseApiClient')
    @mock.patch('enterprise.views.EnrollmentApiClient')
    @mock.patch('enterprise.views.organizations_helpers')
    @mock.patch('enterprise.views.CourseCatalogApiClient')
    @mock.patch('enterprise.views.ecommerce_api_client')
    @mock.patch('enterprise.utils.Registry')
    def test_get_course_specific_enrollment_view_audit_enabled(
            self,
            registry_mock,
            ecommerce_api_client_mock,
            course_catalog_client_mock,
            organizations_helpers_mock,
            enrollment_api_client_mock,
            course_api_client_mock,
            configuration_helpers_mock,
            *args
    ):  # pylint: disable=unused-argument
        self._setup_course_catalog_client(course_catalog_client_mock)
        self._setup_organizations_client(organizations_helpers_mock)
        self._setup_ecommerce_client(ecommerce_api_client_mock)
        configuration_helpers_mock.get_value.return_value = 'edX'
        self._setup_course_api_client(course_api_client_mock)
        self._setup_enrollment_client(enrollment_api_client_mock)
        enterprise_customer = EnterpriseCustomerFactory(
            name='Starfleet Academy',
            enable_data_sharing_consent=True,
            enforce_data_sharing_consent='at_enrollment',
            enable_audit_enrollment=True,
        )
        faker = FakerFactory.create()
        provider_id = faker.slug()  # pylint: disable=no-member
        self._setup_registry_mock(registry_mock, provider_id)
        EnterpriseCustomerIdentityProviderFactory(provider_id=provider_id, enterprise_customer=enterprise_customer)
        enterprise_landing_page_url = reverse(
            'enterprise_course_enrollment_page',
            args=[enterprise_customer.uuid, self.demo_course_id],
        )

        # Set up expected context
        course_modes = [
            {
                'mode': 'professional',
                'title': 'Professional Track',
                'original_price': '$100',
                'min_price': 100,
                'sku': 'sku-professional',
                'final_price': '$50',
                'description': 'Earn a verified certificate!',
                'premium': True,
            },
            {
                'mode': 'audit',
                'title': 'Audit Track',
                'original_price': 'FREE',
                'min_price': 0,
                'sku': 'sku-audit',
                'final_price': 'FREE',
                'description': 'Not eligible for a certificate; does not count toward a MicroMasters',
                'premium': False,
            }
        ]
        expected_context = {
            'platform_name': 'edX',
            'page_title': 'Confirm your course',
            'course_id': self.demo_course_id,
            'course_name': self.dummy_demo_course_details_data['name'],
            'course_organization': self.dummy_demo_course_details_data['org'],
            'course_short_description': self.dummy_demo_course_details_data['short_description'],
            'course_pacing': 'Instructor-Paced',
            'course_start_date': parse(self.dummy_demo_course_details_data['start']).strftime('%B %d, %Y'),
            'course_image_uri': self.dummy_demo_course_details_data['media']['course_image']['uri'],
            'enterprise_customer': enterprise_customer,
            'course_modes': course_modes,
            'premium_modes': course_modes[0:1],
        }

        self._login()
        response = self.client.get(enterprise_landing_page_url)
        self._check_expected_enrollment_page(response, expected_context)

    @mock.patch('enterprise.views.get_partial_pipeline')
    @mock.patch('enterprise.views.render', side_effect=fake_render)
    @mock.patch('enterprise.tpa_pipeline.get_enterprise_customer_for_request')
    @mock.patch('enterprise.views.get_real_social_auth_object')
    @mock.patch('enterprise.views.quarantine_session')
    @mock.patch('enterprise.views.lift_quarantine')
    @mock.patch('enterprise.views.configuration_helpers')
    @mock.patch('enterprise.views.CourseApiClient')
    @mock.patch('enterprise.views.EnrollmentApiClient')
    @mock.patch('enterprise.views.organizations_helpers')
    @mock.patch('enterprise.views.CourseCatalogApiClient')
    @mock.patch('enterprise.views.ecommerce_api_client')
    @mock.patch('enterprise.utils.Registry')
    def test_get_course_enrollment_page_with_no_start_date(
            self,
            registry_mock,
            ecommerce_api_client_mock,
            course_catalog_client_mock,
            organizations_helpers_mock,
            enrollment_api_client_mock,
            course_api_client_mock,
            configuration_helpers_mock,
            *args
    ):  # pylint: disable=unused-argument
        """
        Verify that the context of the enterprise course enrollment page has
        empty course start date if course details has no start date.
        """
        self._setup_course_catalog_client(course_catalog_client_mock)
        self._setup_organizations_client(organizations_helpers_mock)
        self._setup_ecommerce_client(ecommerce_api_client_mock)
        course_id = self.demo_course_id
        configuration_helpers_mock.get_value.return_value = 'edX'
        dummy_demo_course_details_data = self.dummy_demo_course_details_data
        dummy_demo_course_details_data['start'] = ''
        course_client = course_api_client_mock.return_value
        course_client.get_course_details.return_value = dummy_demo_course_details_data
        self._setup_enrollment_client(enrollment_api_client_mock)
        self._login()
        enterprise_customer = EnterpriseCustomerFactory(
            name='Starfleet Academy',
            enable_data_sharing_consent=True,
            enforce_data_sharing_consent='at_enrollment',
        )
        faker = FakerFactory.create()
        provider_id = faker.slug()  # pylint: disable=no-member
        self._setup_registry_mock(registry_mock, provider_id)
        EnterpriseCustomerIdentityProviderFactory(provider_id=provider_id, enterprise_customer=enterprise_customer)
        course_enrollment_page_url = reverse(
            'enterprise_course_enrollment_page',
            args=[enterprise_customer.uuid, course_id],
        )
        response = self.client.get(course_enrollment_page_url)
        assert response.status_code == 200
        expected_context = {
            'platform_name': 'edX',
            'page_title': 'Confirm your course',
            'course_id': course_id,
            'course_start_date': '',
        }
        for key, value in expected_context.items():
            assert response.context[key] == value  # pylint: disable=no-member

    @mock.patch('enterprise.views.get_partial_pipeline')
    @mock.patch('enterprise.views.render', side_effect=fake_render)
    @mock.patch('enterprise.tpa_pipeline.get_enterprise_customer_for_request')
    @mock.patch('enterprise.views.get_real_social_auth_object')
    @mock.patch('enterprise.views.quarantine_session')
    @mock.patch('enterprise.views.lift_quarantine')
    @mock.patch('enterprise.views.configuration_helpers')
    @mock.patch('enterprise.views.CourseApiClient')
    @mock.patch('enterprise.utils.Registry')
    def test_get_course_enrollment_page_for_non_existing_course(
            self,
            registry_mock,
            course_api_client_mock,
            configuration_helpers_mock,
            *args
    ):  # pylint: disable=unused-argument
        """
        Verify that user will see HTTP 404 (Not Found) in case of invalid
        or non existing course.
        """
        configuration_helpers_mock.get_value.return_value = 'edX'
        course_client = course_api_client_mock.return_value
        course_client.get_course_details.return_value = None
        self._login()
        enterprise_customer = EnterpriseCustomerFactory(
            name='Starfleet Academy',
            enable_data_sharing_consent=True,
            enforce_data_sharing_consent='at_enrollment',
        )
        faker = FakerFactory.create()
        provider_id = faker.slug()  # pylint: disable=no-member
        self._setup_registry_mock(registry_mock, provider_id)
        EnterpriseCustomerIdentityProviderFactory(provider_id=provider_id, enterprise_customer=enterprise_customer)
        course_enrollment_page_url = reverse(
            'enterprise_course_enrollment_page',
            args=[enterprise_customer.uuid, self.demo_course_id],
        )
        response = self.client.get(course_enrollment_page_url)
        assert response.status_code == 404

    @mock.patch('enterprise.views.get_partial_pipeline')
    @mock.patch('enterprise.views.render', side_effect=fake_render)
    @mock.patch('enterprise.tpa_pipeline.get_enterprise_customer_for_request')
    @mock.patch('enterprise.views.get_real_social_auth_object')
    @mock.patch('enterprise.views.quarantine_session')
    @mock.patch('enterprise.views.lift_quarantine')
    @mock.patch('enterprise.views.configuration_helpers')
    @mock.patch('enterprise.views.CourseApiClient')
    @mock.patch('enterprise.utils.Registry')
    def test_get_course_enrollment_page_for_error_in_getting_course(
            self,
            registry_mock,
            course_api_client_mock,
            configuration_helpers_mock,
            *args
    ):  # pylint: disable=unused-argument
        """
        Verify that user will see HTTP 404 (Not Found) in case of error while
        getting the course details from CourseApiClient.
        """
        configuration_helpers_mock.get_value.return_value = 'edX'
        course_client = course_api_client_mock.return_value
        course_client.get_course_details.side_effect = HttpClientError
        self._login()
        enterprise_customer = EnterpriseCustomerFactory(
            name='Starfleet Academy',
            enable_data_sharing_consent=True,
            enforce_data_sharing_consent='at_enrollment',
        )
        faker = FakerFactory.create()
        provider_id = faker.slug()  # pylint: disable=no-member
        self._setup_registry_mock(registry_mock, provider_id)
        EnterpriseCustomerIdentityProviderFactory(provider_id=provider_id, enterprise_customer=enterprise_customer)
        course_enrollment_page_url = reverse(
            'enterprise_course_enrollment_page',
            args=[enterprise_customer.uuid, self.demo_course_id],
        )
        response = self.client.get(course_enrollment_page_url)
        assert response.status_code == 404

    @mock.patch('enterprise.views.get_partial_pipeline')
    @mock.patch('enterprise.views.render', side_effect=fake_render)
    @mock.patch('enterprise.tpa_pipeline.get_enterprise_customer_for_request')
    @mock.patch('enterprise.views.get_real_social_auth_object')
    @mock.patch('enterprise.views.quarantine_session')
    @mock.patch('enterprise.views.lift_quarantine')
    @mock.patch('enterprise.views.configuration_helpers')
    @mock.patch('enterprise.views.CourseApiClient')
    @mock.patch('enterprise.views.EnrollmentApiClient')
    @mock.patch('enterprise.utils.Registry')
    def test_get_course_specific_enrollment_view_with_course_mode_error(
            self,
            registry_mock,
            enrollment_api_client_mock,
            course_api_client_mock,
            configuration_helpers_mock,
            *args
    ):  # pylint: disable=unused-argument
        """
        Verify that user will see HTTP 404 (Not Found) in case of invalid
        enterprise customer uuid.
        """
        configuration_helpers_mock.get_value.return_value = 'edX'
        self._setup_course_api_client(course_api_client_mock)
        enrollment_client = enrollment_api_client_mock.return_value
        enrollment_client.get_course_modes.side_effect = HttpClientError

        enterprise_customer = EnterpriseCustomerFactory(
            name='Starfleet Academy',
            enable_data_sharing_consent=True,
            enforce_data_sharing_consent='at_enrollment',
        )
        faker = FakerFactory.create()
        provider_id = faker.slug()  # pylint: disable=no-member
        self._setup_registry_mock(registry_mock, provider_id)
        EnterpriseCustomerIdentityProviderFactory(provider_id=provider_id, enterprise_customer=enterprise_customer)
        self._login()
        course_enrollment_page_url = reverse(
            'enterprise_course_enrollment_page',
            args=[enterprise_customer.uuid, self.demo_course_id],
        )
        response = self.client.get(course_enrollment_page_url)
        assert response.status_code == 404

    @mock.patch('enterprise.views.render', side_effect=fake_render)
    @mock.patch('enterprise.tpa_pipeline.get_enterprise_customer_for_request')
    @mock.patch('enterprise.views.get_real_social_auth_object')
    @mock.patch('enterprise.views.quarantine_session')
    @mock.patch('enterprise.views.lift_quarantine')
    @mock.patch('enterprise.views.configuration_helpers')
    @mock.patch('enterprise.views.CourseApiClient')
    @mock.patch('enterprise.views.EnrollmentApiClient')
    def test_get_course_specific_enrollment_view_for_invalid_ec_uuid(
            self,
            enrollment_api_client_mock,
            course_api_client_mock,
            configuration_helpers_mock,
            *args
    ):  # pylint: disable=unused-argument
        """
        Verify that user will see HTTP 404 (Not Found) in case of invalid
        enterprise customer uuid.
        """
        configuration_helpers_mock.get_value.return_value = 'edX'
        self._setup_course_api_client(course_api_client_mock)
        self._setup_enrollment_client(enrollment_api_client_mock)
        self._login()
        course_enrollment_page_url = reverse(
            'enterprise_course_enrollment_page',
            args=['some-fake-enterprise-customer-uuid', self.demo_course_id],
        )
        response = self.client.get(course_enrollment_page_url)
        assert response.status_code == 404

    @mock.patch('enterprise.views.render', side_effect=fake_render)
    @mock.patch('enterprise.views.configuration_helpers')
    @mock.patch('enterprise.tpa_pipeline.get_enterprise_customer_for_request')
    @mock.patch('enterprise.views.get_real_social_auth_object')
    @mock.patch('enterprise.views.quarantine_session')
    @mock.patch('enterprise.views.lift_quarantine')
    @mock.patch('enterprise.utils.Registry')
    def test_get_course_enrollment_page_for_inactive_user(
            self,
            registry_mock,
            lift_quarantine_mock,   # pylint: disable=unused-argument
            quarantine_session_mock,    # pylint: disable=unused-argument
            social_auth_object_mock,   # pylint: disable=unused-argument
            get_ec_for_request_mock,   # pylint: disable=unused-argument
            configuration_helpers_mock,
            *args
    ):  # pylint: disable=unused-argument
        """
        Verify that user is redirected to login screen to sign in with an
        enterprise-linked SSO.
        """
        course_id = self.demo_course_id
        configuration_helpers_mock.get_value.return_value = 'edX'

        enterprise_customer = EnterpriseCustomerFactory(
            name='Starfleet Academy',
            enable_data_sharing_consent=True,
            enforce_data_sharing_consent='at_enrollment',
        )
        faker = FakerFactory.create()
        provider_id = faker.slug()  # pylint: disable=no-member
        self._setup_registry_mock(registry_mock, provider_id)
        EnterpriseCustomerIdentityProviderFactory(provider_id=provider_id, enterprise_customer=enterprise_customer)
        enterprise_landing_page_url = reverse(
            'enterprise_course_enrollment_page',
            args=[enterprise_customer.uuid, course_id],
        )
        response = self.client.get(enterprise_landing_page_url)
        expected_redirect_url = (
            '/login?next=%2Fenterprise%2F{enterprise_customer_uuid}%2Fcourse%2Fcourse-v1'
            '%253AedX%252BDemoX%252BDemo_Course%2Fenroll%2F%3Ftpa_hint%3D{provider_id}'.format(
                enterprise_customer_uuid=enterprise_customer.uuid,
                provider_id=provider_id,
            )
        )
        self.assertRedirects(response, expected_redirect_url, fetch_redirect_response=False)

    @mock.patch('enterprise.views.get_partial_pipeline')
    @mock.patch('enterprise.tpa_pipeline.get_enterprise_customer_for_request')
    @mock.patch('enterprise.views.get_real_social_auth_object')
    @mock.patch('enterprise.views.quarantine_session')
    @mock.patch('enterprise.views.lift_quarantine')
    @mock.patch('enterprise.views.configuration_helpers')
    @mock.patch('enterprise.views.CourseApiClient')
    @mock.patch('enterprise.views.EnrollmentApiClient')
    @mock.patch('enterprise.utils.Registry')
    def test_get_course_landing_page_for_enrolled_user(
            self,
            registry_mock,
            enrollment_api_client_mock,
            course_api_client_mock,
            configuration_helpers_mock,
            *args
    ):  # pylint: disable=unused-argument
        """
        Verify that the user will be redirected to the course home page when
        the user is already enrolled.
        """
        course_id = self.demo_course_id
        configuration_helpers_mock.get_value.return_value = 'edX'
        self._setup_course_api_client(course_api_client_mock)
        enrollment_client = enrollment_api_client_mock.return_value
        enrollment_client.get_course_modes.return_value = self.dummy_demo_course_modes
        enrollment_client.get_course_enrollment.return_value = {"course_details": {"course_id": course_id}}
        self._login()
        enterprise_customer = EnterpriseCustomerFactory(
            name='Starfleet Academy',
            enable_data_sharing_consent=True,
            enforce_data_sharing_consent='at_enrollment',
        )
        faker = FakerFactory.create()
        provider_id = faker.slug()  # pylint: disable=no-member
        self._setup_registry_mock(registry_mock, provider_id)
        EnterpriseCustomerIdentityProviderFactory(provider_id=provider_id, enterprise_customer=enterprise_customer)
        ecu = EnterpriseCustomerUserFactory(
            user_id=self.user.id,
            enterprise_customer=enterprise_customer
        )
        EnterpriseCourseEnrollment.objects.create(
            enterprise_customer_user=ecu,
            course_id=course_id
        )
        enterprise_landing_page_url = reverse(
            'enterprise_course_enrollment_page',
            args=[enterprise_customer.uuid, course_id],
        )
        response = self.client.get(enterprise_landing_page_url)
        self.assertRedirects(
            response,
            'http://localhost:8000/courses/{course_id}/courseware'.format(course_id=course_id),
            fetch_redirect_response=False,
        )

    @mock.patch('enterprise.tpa_pipeline.get_enterprise_customer_for_request')
    @mock.patch('enterprise.views.get_real_social_auth_object')
    @mock.patch('enterprise.views.quarantine_session')
    @mock.patch('enterprise.views.lift_quarantine')
    @mock.patch('enterprise.views.configuration_helpers')
    @mock.patch('enterprise.views.CourseApiClient')
    @mock.patch('enterprise.views.EnrollmentApiClient')
    @mock.patch('enterprise.views.is_consent_required_for_user')
    @mock.patch('enterprise.utils.Registry')
    def test_post_course_specific_enrollment_view(
            self,
            registry_mock,
            is_consent_required_mock,  # pylint: disable=invalid-name
            enrollment_api_client_mock,
            course_api_client_mock,
            configuration_helpers_mock,
            *args
    ):  # pylint: disable=unused-argument
        course_id = self.demo_course_id
        is_consent_required_mock.return_value = False
        configuration_helpers_mock.get_value.return_value = 'edX'
        self._setup_course_api_client(course_api_client_mock)
        enrollment_client = enrollment_api_client_mock.return_value
        enrollment_client.get_course_modes.return_value = self.dummy_demo_course_modes
        enrollment_client.get_course_enrollment.return_value = None

        enterprise_customer = EnterpriseCustomerFactory(
            name='Starfleet Academy',
            enable_data_sharing_consent=True,
            enforce_data_sharing_consent='at_enrollment',
            enable_audit_enrollment=True,
        )
        faker = FakerFactory.create()
        provider_id = faker.slug()  # pylint: disable=no-member
        self._setup_registry_mock(registry_mock, provider_id)
        EnterpriseCustomerIdentityProviderFactory(provider_id=provider_id, enterprise_customer=enterprise_customer)
        self._login()
        course_enrollment_page_url = reverse(
            'enterprise_course_enrollment_page',
            args=[enterprise_customer.uuid, course_id],
        )
        response = self.client.post(course_enrollment_page_url, {'course_mode': 'audit'})

        assert response.status_code == 302
        self.assertRedirects(
            response,
            'http://localhost:8000/courses/course-v1:edX+DemoX+Demo_Course/courseware',
            fetch_redirect_response=False
        )
        enrollment_client.enroll_user_in_course.assert_called_once_with(self.user.username, course_id, 'audit')

    @mock.patch('enterprise.tpa_pipeline.get_enterprise_customer_for_request')
    @mock.patch('enterprise.views.get_real_social_auth_object')
    @mock.patch('enterprise.views.quarantine_session')
    @mock.patch('enterprise.views.lift_quarantine')
    @mock.patch('enterprise.views.configuration_helpers')
    @mock.patch('enterprise.views.CourseApiClient')
    @mock.patch('enterprise.views.EnrollmentApiClient')
    @mock.patch('enterprise.views.is_consent_required_for_user')
    @mock.patch('enterprise.utils.Registry')
    def test_post_course_specific_enrollment_view_consent_needed(
            self,
            registry_mock,
            is_consent_required_mock,  # pylint: disable=invalid-name
            enrollment_api_client_mock,
            course_api_client_mock,
            configuration_helpers_mock,
            *args
    ):  # pylint: disable=unused-argument
        course_id = self.demo_course_id
        is_consent_required_mock.return_value = True
        configuration_helpers_mock.get_value.return_value = 'edX'
        client = course_api_client_mock.return_value
        client.get_course_details.return_value = self.dummy_demo_course_details_data
        enrollment_client = enrollment_api_client_mock.return_value
        enrollment_client.get_course_modes.return_value = self.dummy_demo_course_modes
        enrollment_client.get_course_enrollment.return_value = None

        enterprise_customer = EnterpriseCustomerFactory(
            name='Starfleet Academy',
            enable_data_sharing_consent=True,
            enforce_data_sharing_consent='at_enrollment',
            enable_audit_enrollment=True,
        )
        faker = FakerFactory.create()
        provider_id = faker.slug()  # pylint: disable=no-member
        self._setup_registry_mock(registry_mock, provider_id)
        EnterpriseCustomerIdentityProviderFactory(provider_id=provider_id, enterprise_customer=enterprise_customer)
        enterprise_id = enterprise_customer.uuid
        self._login()
        course_enrollment_page_url = reverse(
            'enterprise_course_enrollment_page',
            args=[enterprise_id, course_id],
        )
        response = self.client.post(course_enrollment_page_url, {'course_mode': 'audit'})

        assert response.status_code == 302

        expected_url_format = '/enterprise/grant_data_sharing_permissions?{}'
        consent_enrollment_url = '/enterprise/handle_consent_enrollment/{}/course/{}/?{}'.format(
            enterprise_id, course_id, urlencode({'course_mode': 'audit'})
        )
        expected_failure_url = reverse(
            'enterprise_course_enrollment_page', args=[enterprise_customer.uuid, course_id]
        )
        self.assertRedirects(
            response,
            expected_url_format.format(
                urlencode(
                    {
                        'next': consent_enrollment_url,
                        'failure_url': expected_failure_url,
                        'enterprise_id': enterprise_id,
                        'course_id': course_id,
                    }
                )
            ),
            fetch_redirect_response=False
        )

    @mock.patch('enterprise.views.render', side_effect=fake_render)
    @mock.patch('enterprise.tpa_pipeline.get_enterprise_customer_for_request')
    @mock.patch('enterprise.views.get_real_social_auth_object')
    @mock.patch('enterprise.views.quarantine_session')
    @mock.patch('enterprise.views.lift_quarantine')
    @mock.patch('enterprise.views.configuration_helpers')
    @mock.patch('enterprise.views.CourseApiClient')
    @mock.patch('enterprise.views.EnrollmentApiClient')
    @mock.patch('enterprise.views.organizations_helpers')
    @mock.patch('enterprise.views.CourseCatalogApiClient')
    @mock.patch('enterprise.views.ecommerce_api_client')
    @mock.patch('enterprise.utils.Registry')
    def test_post_course_specific_enrollment_view_incompatible_mode(
            self,
            registry_mock,
            ecommerce_api_client_mock,
            course_catalog_client_mock,
            organizations_helpers_mock,
            enrollment_api_client_mock,
            course_api_client_mock,
            configuration_helpers_mock,
            *args
    ):  # pylint: disable=unused-argument
        self._setup_course_catalog_client(course_catalog_client_mock)
        self._setup_organizations_client(organizations_helpers_mock)
        self._setup_ecommerce_client(ecommerce_api_client_mock)
        configuration_helpers_mock.get_value.return_value = 'edX'
        self._setup_course_api_client(course_api_client_mock)
        self._setup_enrollment_client(enrollment_api_client_mock)

        enterprise_customer = EnterpriseCustomerFactory(
            name='Starfleet Academy',
            enable_data_sharing_consent=True,
            enforce_data_sharing_consent='at_enrollment',
            enable_audit_enrollment=True,
        )
        faker = FakerFactory.create()
        provider_id = faker.slug()  # pylint: disable=no-member
        self._setup_registry_mock(registry_mock, provider_id)
        EnterpriseCustomerIdentityProviderFactory(provider_id=provider_id, enterprise_customer=enterprise_customer)
        course_enrollment_page_url = reverse(
            'enterprise_course_enrollment_page',
            args=[enterprise_customer.uuid, self.demo_course_id],
        )

        # Set up expected context
        course_modes = [
            {
                'mode': 'professional',
                'title': 'Professional Track',
                'original_price': '$100',
                'min_price': 100,
                'sku': 'sku-professional',
                'final_price': '$50',
                'description': 'Earn a verified certificate!',
                'premium': True,
            },
            {
                'mode': 'audit',
                'title': 'Audit Track',
                'original_price': 'FREE',
                'min_price': 0,
                'sku': 'sku-audit',
                'final_price': 'FREE',
                'description': 'Not eligible for a certificate; does not count toward a MicroMasters',
                'premium': False,
            }
        ]
        expected_context = {
            'platform_name': 'edX',
            'page_title': 'Confirm your course',
            'course_id': self.demo_course_id,
            'course_name': self.dummy_demo_course_details_data['name'],
            'course_organization': self.dummy_demo_course_details_data['org'],
            'course_short_description': self.dummy_demo_course_details_data['short_description'],
            'course_pacing': 'Instructor-Paced',
            'course_start_date': parse(self.dummy_demo_course_details_data['start']).strftime('%B %d, %Y'),
            'course_image_uri': self.dummy_demo_course_details_data['media']['course_image']['uri'],
            'enterprise_customer': enterprise_customer,
            'course_modes': course_modes,
            'premium_modes': course_modes[0:1],
        }

        self._login()
        response = self.client.post(course_enrollment_page_url, {'course_mode': 'fakemode'})
        self._check_expected_enrollment_page(response, expected_context)

    @mock.patch('enterprise.views.render', side_effect=fake_render)
    @mock.patch('enterprise.tpa_pipeline.get_enterprise_customer_for_request')
    @mock.patch('enterprise.views.get_real_social_auth_object')
    @mock.patch('enterprise.views.quarantine_session')
    @mock.patch('enterprise.views.lift_quarantine')
    @mock.patch('enterprise.views.configuration_helpers')
    @mock.patch('enterprise.views.CourseApiClient')
    @mock.patch('enterprise.views.EnrollmentApiClient')
    @mock.patch('enterprise.views.is_consent_required_for_user')
    @mock.patch('enterprise.utils.Registry')
    def test_post_course_specific_enrollment_view_premium_mode(
            self,
            registry_mock,
            is_consent_required_mock,
            enrollment_api_client_mock,
            course_api_client_mock,
            configuration_helpers_mock,
            *args
    ):  # pylint: disable=unused-argument
        course_id = self.demo_course_id
        is_consent_required_mock.return_value = False
        configuration_helpers_mock.get_value.return_value = 'edX'
        self._setup_course_api_client(course_api_client_mock)
        self._setup_enrollment_client(enrollment_api_client_mock)
        enterprise_customer = EnterpriseCustomerFactory(
            name='Starfleet Academy',
            enable_data_sharing_consent=True,
            enforce_data_sharing_consent='at_enrollment',
            enable_audit_enrollment=True,
        )
        faker = FakerFactory.create()
        provider_id = faker.slug()  # pylint: disable=no-member
        self._setup_registry_mock(registry_mock, provider_id)
        EnterpriseCustomerIdentityProviderFactory(provider_id=provider_id, enterprise_customer=enterprise_customer)
        self._login()
        course_enrollment_page_url = reverse(
            'enterprise_course_enrollment_page',
            args=[enterprise_customer.uuid, course_id],
        )
        response = self.client.post(course_enrollment_page_url, {'course_mode': 'professional'})

        assert response.status_code == 302
        self.assertRedirects(
            response,
            'http://localhost:8000/verify_student/start-flow/course-v1:edX+DemoX+Demo_Course/',
            fetch_redirect_response=False
        )

    @mock.patch('enterprise.views.get_partial_pipeline')
    @mock.patch('enterprise.views.render', side_effect=fake_render)
    @mock.patch('enterprise.tpa_pipeline.get_enterprise_customer_for_request')
    @mock.patch('enterprise.views.get_real_social_auth_object')
    @mock.patch('enterprise.views.quarantine_session')
    @mock.patch('enterprise.views.lift_quarantine')
    @mock.patch('enterprise.views.configuration_helpers')
    @mock.patch('enterprise.views.CourseApiClient')
    @mock.patch('enterprise.views.EnrollmentApiClient')
    @mock.patch('enterprise.views.organizations_helpers')
    @mock.patch('enterprise.views.CourseCatalogApiClient')
    @mock.patch('enterprise.views.ecommerce_api_client')
    @mock.patch('enterprise.utils.Registry')
    @ddt.data(None, 'Cannot convert to integer')
    def test_get_course_enrollment_page_with_unparseable_course_effort(
            self,
            course_effort,
            registry_mock,
            ecommerce_api_client_mock,
            course_catalog_client_mock,
            organizations_helpers_mock,
            enrollment_api_client_mock,
            course_api_client_mock,
            configuration_helpers_mock,
            *args
    ):  # pylint: disable=unused-argument
        # Set up Ecommerce API client
        self._setup_ecommerce_client(ecommerce_api_client_mock)
        # Set up course catalog API client
        self._setup_course_catalog_client(course_catalog_client_mock)

        # Set up organizations API client
        self._setup_organizations_client(organizations_helpers_mock)

        configuration_helpers_mock.get_value.return_value = 'edX'

        # Set up course API client
        dummy_demo_course_details_data = self.dummy_demo_course_details_data.copy()
        dummy_demo_course_details_data['effort'] = course_effort
        course_client = course_api_client_mock.return_value
        course_client.get_course_details.return_value = dummy_demo_course_details_data

        # Set up enrollment API client
        self._setup_enrollment_client(enrollment_api_client_mock)

        # Get landing page
        enterprise_customer = EnterpriseCustomerFactory(
            name='Starfleet Academy',
            enable_data_sharing_consent=True,
            enforce_data_sharing_consent='at_enrollment',
        )
        faker = FakerFactory.create()
        provider_id = faker.slug()  # pylint: disable=no-member
        self._setup_registry_mock(registry_mock, provider_id)
        EnterpriseCustomerIdentityProviderFactory(provider_id=provider_id, enterprise_customer=enterprise_customer)
        enterprise_landing_page_url = reverse(
            'enterprise_course_enrollment_page',
            args=[enterprise_customer.uuid, self.demo_course_id],
        )

        # Set up expected context
        course_modes = [
            {
                "mode": "professional",
                "title": "Professional Track",
                "original_price": "$100",
                "min_price": 100,
                "sku": "sku-professional",
                "final_price": "$50",
                "description": "Earn a verified certificate!",
                "premium": True,
            }
        ]
        expected_context = {
            'platform_name': 'edX',
            'page_title': 'Confirm your course',
            'course_id': self.demo_course_id,
            'course_name': self.dummy_demo_course_details_data['name'],
            'course_organization': self.dummy_demo_course_details_data['org'],
            'course_short_description': self.dummy_demo_course_details_data['short_description'],
            'course_pacing': 'Instructor-Paced',
            'course_start_date': parse(self.dummy_demo_course_details_data['start']).strftime('%B %d, %Y'),
            'course_image_uri': self.dummy_demo_course_details_data['media']['course_image']['uri'],
            'enterprise_customer': enterprise_customer,
            'course_modes': course_modes,
            'premium_modes': course_modes,
            'course_effort': '',
        }

        self._login()
        response = self.client.get(enterprise_landing_page_url)
        self._check_expected_enrollment_page(response, expected_context)

    @mock.patch('enterprise.views.get_partial_pipeline')
    @mock.patch('enterprise.views.render', side_effect=fake_render)
    @mock.patch('enterprise.tpa_pipeline.get_enterprise_customer_for_request')
    @mock.patch('enterprise.views.get_real_social_auth_object')
    @mock.patch('enterprise.views.quarantine_session')
    @mock.patch('enterprise.views.lift_quarantine')
    @mock.patch('enterprise.views.configuration_helpers')
    @mock.patch('enterprise.views.CourseApiClient')
    @mock.patch('enterprise.views.EnrollmentApiClient')
    @mock.patch('enterprise.views.organizations_helpers')
    @mock.patch('enterprise.views.CourseCatalogApiClient')
    @mock.patch('enterprise.views.ecommerce_api_client')
    @mock.patch('enterprise.utils.Registry')
    @ddt.data(None, ValueError)
    def test_get_course_enrollment_page_organization_errors(
            self,
            organizations_data,
            registry_mock,
            ecommerce_api_client_mock,
            course_catalog_client_mock,
            organizations_helpers_mock,
            enrollment_api_client_mock,
            course_api_client_mock,
            configuration_helpers_mock,
            *args
    ):  # pylint: disable=unused-argument
        # Set up Ecommerce API client
        self._setup_ecommerce_client(ecommerce_api_client_mock)
        # Set up course catalog API client
        self._setup_course_catalog_client(course_catalog_client_mock)

        # Set up organizations API client
        if inspect.isclass(organizations_data) and issubclass(organizations_data, Exception):
            organizations_helpers_mock.get_organization.side_effect = organizations_data
        else:
            organizations_helpers_mock.get_organization.return_value = organizations_data

        configuration_helpers_mock.get_value.return_value = 'edX'

        # Set up course API client
        self._setup_course_api_client(course_api_client_mock)

        # Set up enrollment API client
        self._setup_enrollment_client(enrollment_api_client_mock)

        # Get landing page
        enterprise_customer = EnterpriseCustomerFactory(
            name='Starfleet Academy',
            enable_data_sharing_consent=True,
            enforce_data_sharing_consent='at_enrollment',
        )
        faker = FakerFactory.create()
        provider_id = faker.slug()  # pylint: disable=no-member
        self._setup_registry_mock(registry_mock, provider_id)
        EnterpriseCustomerIdentityProviderFactory(provider_id=provider_id, enterprise_customer=enterprise_customer)
        enterprise_landing_page_url = reverse(
            'enterprise_course_enrollment_page',
            args=[enterprise_customer.uuid, self.demo_course_id],
        )

        # Set up expected context
        course_modes = [
            {
                "mode": "professional",
                "title": "Professional Track",
                "original_price": "$100",
                "min_price": 100,
                "sku": "sku-professional",
                "final_price": "$50",
                "description": "Earn a verified certificate!",
                "premium": True,
            }
        ]
        expected_context = {
            'platform_name': 'edX',
            'page_title': 'Confirm your course',
            'course_id': self.demo_course_id,
            'course_name': self.dummy_demo_course_details_data['name'],
            'course_organization': self.dummy_demo_course_details_data['org'],
            'course_short_description': self.dummy_demo_course_details_data['short_description'],
            'course_pacing': 'Instructor-Paced',
            'course_start_date': parse(self.dummy_demo_course_details_data['start']).strftime('%B %d, %Y'),
            'course_image_uri': self.dummy_demo_course_details_data['media']['course_image']['uri'],
            'enterprise_customer': enterprise_customer,
            'course_modes': course_modes,
            'premium_modes': course_modes,
            'organization_name': None,
            'organization_logo': None,
        }

        self._login()
        response = self.client.get(enterprise_landing_page_url)
        self._check_expected_enrollment_page(response, expected_context)

    @mock.patch('enterprise.views.get_partial_pipeline')
    @mock.patch('enterprise.views.render', side_effect=fake_render)
    @mock.patch('enterprise.tpa_pipeline.get_enterprise_customer_for_request')
    @mock.patch('enterprise.views.get_real_social_auth_object')
    @mock.patch('enterprise.views.quarantine_session')
    @mock.patch('enterprise.views.lift_quarantine')
    @mock.patch('enterprise.views.configuration_helpers')
    @mock.patch('enterprise.views.CourseApiClient')
    @mock.patch('enterprise.views.EnrollmentApiClient')
    @mock.patch('enterprise.views.organizations_helpers')
    @mock.patch('enterprise.views.CourseCatalogApiClient')
    @mock.patch('enterprise.views.ecommerce_api_client')
    @mock.patch('enterprise.utils.Registry')
    def test_get_course_enrollment_page_with_ecommerce_error(
            self,
            registry_mock,
            ecommerce_api_client_mock,
            course_catalog_client_mock,
            organizations_helpers_mock,
            enrollment_api_client_mock,
            course_api_client_mock,
            configuration_helpers_mock,
            *args
    ):  # pylint: disable=unused-argument
        # Set up Ecommerce API client that returns an error
        broken_price_details_mock = mock.MagicMock()
        method_name = 'baskets.calculate.get'
        attrs = {method_name + '.side_effect': HttpClientError()}
        broken_price_details_mock.configure_mock(**attrs)
        ecommerce_api_client_mock.return_value = broken_price_details_mock

        # Set up course catalog API client
        self._setup_course_catalog_client(course_catalog_client_mock)

        # Set up organizations API client
        self._setup_organizations_client(organizations_helpers_mock)

        configuration_helpers_mock.get_value.return_value = 'edX'

        # Set up course API client
        self._setup_course_api_client(course_api_client_mock)

        # Set up enrollment API client
        self._setup_enrollment_client(enrollment_api_client_mock)

        # Get landing page
        enterprise_customer = EnterpriseCustomerFactory(
            name='Starfleet Academy',
            enable_data_sharing_consent=True,
            enforce_data_sharing_consent='at_enrollment',
        )
        faker = FakerFactory.create()
        provider_id = faker.slug()  # pylint: disable=no-member
        self._setup_registry_mock(registry_mock, provider_id)
        EnterpriseCustomerIdentityProviderFactory(provider_id=provider_id, enterprise_customer=enterprise_customer)
        enterprise_landing_page_url = reverse(
            'enterprise_course_enrollment_page',
            args=[enterprise_customer.uuid, self.demo_course_id],
        )

        # Set up expected context
        course_modes = [
            {
                "mode": "professional",
                "title": "Professional Track",
                "original_price": "$100",
                "min_price": 100,
                "sku": "sku-professional",
                "final_price": "$100",
                "description": "Earn a verified certificate!",
                "premium": True,
            }
        ]
        expected_context = {
            'enterprise_customer': enterprise_customer,
            'course_modes': course_modes,
            'premium_modes': course_modes,
            'page_title': 'Confirm your course',
        }

        self._login()
        response = self.client.get(enterprise_landing_page_url)
        self._check_expected_enrollment_page(response, expected_context)

    @mock.patch('enterprise.views.get_partial_pipeline')
    @mock.patch('enterprise.views.render', side_effect=fake_render)
    @mock.patch('enterprise.tpa_pipeline.get_enterprise_customer_for_request')
    @mock.patch('enterprise.views.get_real_social_auth_object')
    @mock.patch('enterprise.views.quarantine_session')
    @mock.patch('enterprise.views.lift_quarantine')
    @mock.patch('enterprise.views.configuration_helpers')
    @mock.patch('enterprise.views.CourseApiClient')
    @mock.patch('enterprise.views.EnrollmentApiClient')
    @mock.patch('enterprise.views.organizations_helpers')
    @mock.patch('enterprise.views.CourseCatalogApiClient')
    @mock.patch('enterprise.views.ecommerce_api_client')
    def test_get_course_enrollment_page_creates_enterprise_customer_user(
            self,
            ecommerce_api_client_mock,
            course_catalog_client_mock,
            organizations_helpers_mock,
            enrollment_api_client_mock,
            course_api_client_mock,
            configuration_helpers_mock,
            *args
    ):  # pylint: disable=unused-argument

        # Set up course catalog API client
        self._setup_course_catalog_client(course_catalog_client_mock)

        # Set up organizations API client
        self._setup_organizations_client(organizations_helpers_mock)

        configuration_helpers_mock.get_value.return_value = 'edX'

        # Set up course API client
        self._setup_course_api_client(course_api_client_mock)

        # Set up enrollment API client
        self._setup_enrollment_client(enrollment_api_client_mock)

        def ensure_enterprise_customer_user_exists(*args, **kwargs):
            """
            Ensure that the enterprise customer user exists when the commerce API client is called
            """
            assert EnterpriseCustomerUser.objects.all().count() == 1
            return mock.DEFAULT
        self._setup_ecommerce_client(ecommerce_api_client_mock)
        ecommerce_api_client_mock.side_effect = ensure_enterprise_customer_user_exists

        # Ensure that we've started with no EnterpriseCustomerUsers
        assert EnterpriseCustomerUser.objects.all().count() == 0

        # Get landing page
        enterprise_customer = EnterpriseCustomerFactory(
            name='Starfleet Academy',
            enable_data_sharing_consent=True,
            enforce_data_sharing_consent='at_enrollment',
        )
        enterprise_landing_page_url = reverse(
            'enterprise_course_enrollment_page',
            args=[enterprise_customer.uuid, self.demo_course_id],
        )

        # Set up expected context
        course_modes = [
            {
                "mode": "professional",
                "title": "Professional Track",
                "original_price": "$100",
                "min_price": 100,
                "sku": "sku-professional",
                "final_price": "$50",
                "description": "Earn a verified certificate!",
                "premium": True,
            }
        ]
        expected_context = {
            'platform_name': 'edX',
            'page_title': 'Confirm your course',
            'course_id': self.demo_course_id,
            'course_name': self.dummy_demo_course_details_data['name'],
            'course_organization': self.dummy_demo_course_details_data['org'],
            'course_short_description': self.dummy_demo_course_details_data['short_description'],
            'course_pacing': 'Instructor-Paced',
            'course_start_date': parse(self.dummy_demo_course_details_data['start']).strftime('%B %d, %Y'),
            'course_image_uri': self.dummy_demo_course_details_data['media']['course_image']['uri'],
            'enterprise_customer': enterprise_customer,
            'course_modes': course_modes,
            'premium_modes': course_modes,
        }

        self._login()
        response = self.client.get(enterprise_landing_page_url)
        self._check_expected_enrollment_page(response, expected_context)


@mark.django_db
@ddt.ddt
class TestHandleConsentEnrollmentView(TestCase):
    """
    Test HandleConsentEnrollment.
    """

    def setUp(self):
        self.user = UserFactory.create(is_staff=True, is_active=True)
        self.user.set_password("QWERTY")
        self.user.save()
        self.client = Client()
        self.demo_course_id = 'course-v1:edX+DemoX+Demo_Course'
        self.dummy_demo_course_modes = [
            {
                "slug": "professional",
                "name": "Professional Track",
                "min_price": 100,
            },
            {
                "slug": "audit",
                "name": "Audit Track",
                "min_price": 0,
            },
        ]
        super(TestHandleConsentEnrollmentView, self).setUp()

    def _login(self):
        """
        Log user in.
        """
        assert self.client.login(username=self.user.username, password="QWERTY")

    def _setup_registry_mock(self, registry_mock, provider_id):
        """
        Sets up the SSO Registry object
        """
        registry_mock.get.return_value.configure_mock(provider_id=provider_id, drop_existing_session=False)

    @mock.patch('enterprise.views.get_partial_pipeline')
    @mock.patch('enterprise.views.configuration_helpers')
    @mock.patch('enterprise.tpa_pipeline.get_enterprise_customer_for_request')
    @mock.patch('enterprise.views.get_real_social_auth_object')
    @mock.patch('enterprise.views.quarantine_session')
    @mock.patch('enterprise.views.lift_quarantine')
    @mock.patch('enterprise.utils.Registry')
    def test_handle_consent_enrollment_without_course_mode(
            self,
            registry_mock,
            *args
    ):  # pylint: disable=unused-argument
        """
        Verify that user is redirected to LMS dashboard in case there is
        no parameter `course_mode` in the request querystring.
        """
        course_id = self.demo_course_id
        enterprise_customer = EnterpriseCustomerFactory(
            name='Starfleet Academy',
            enable_data_sharing_consent=True,
            enforce_data_sharing_consent='at_enrollment',
            enable_audit_enrollment=True,
        )
        faker = FakerFactory.create()
        provider_id = faker.slug()  # pylint: disable=no-member
        self._setup_registry_mock(registry_mock, provider_id)
        EnterpriseCustomerIdentityProviderFactory(provider_id=provider_id, enterprise_customer=enterprise_customer)
        self._login()
        handle_consent_enrollment_url = reverse(
            'enterprise_handle_consent_enrollment',
            args=[enterprise_customer.uuid, course_id],
        )
        response = self.client.get(handle_consent_enrollment_url)
        redirect_url = LMS_DASHBOARD_URL
        self.assertRedirects(response, redirect_url, fetch_redirect_response=False)

    @mock.patch('enterprise.views.get_partial_pipeline')
    @mock.patch('enterprise.views.configuration_helpers')
    @mock.patch('enterprise.tpa_pipeline.get_enterprise_customer_for_request')
    @mock.patch('enterprise.views.get_real_social_auth_object')
    @mock.patch('enterprise.views.quarantine_session')
    @mock.patch('enterprise.views.lift_quarantine')
    @mock.patch('enterprise.views.EnrollmentApiClient')
    @mock.patch('enterprise.utils.Registry')
    def test_handle_consent_enrollment_404(
            self,
            registry_mock,
            enrollment_api_client_mock,
            *args
    ):  # pylint: disable=unused-argument
        """
        Verify that user gets HTTP 404 response if there is no enterprise in
        database against the provided enterprise UUID or if enrollment API
        client is unable to get course modes for the provided course id.
        """
        course_id = self.demo_course_id
        enrollment_client = enrollment_api_client_mock.return_value
        enrollment_client.get_course_modes.side_effect = HttpClientError
        enterprise_customer = EnterpriseCustomerFactory(
            name='Starfleet Academy',
            enable_data_sharing_consent=True,
            enforce_data_sharing_consent='at_enrollment',
            enable_audit_enrollment=True,
        )
        faker = FakerFactory.create()
        provider_id = faker.slug()  # pylint: disable=no-member
        self._setup_registry_mock(registry_mock, provider_id)
        EnterpriseCustomerIdentityProviderFactory(provider_id=provider_id, enterprise_customer=enterprise_customer)
        self._login()
        handle_consent_enrollment_url = '{consent_enrollment_url}?{params}'.format(
            consent_enrollment_url=reverse(
                'enterprise_handle_consent_enrollment', args=[enterprise_customer.uuid, course_id]
            ),
            params=urlencode({'course_mode': 'professional'})
        )
        response = self.client.get(handle_consent_enrollment_url)
        assert response.status_code == 404

    @mock.patch('enterprise.views.get_partial_pipeline')
    @mock.patch('enterprise.views.configuration_helpers')
    @mock.patch('enterprise.tpa_pipeline.get_enterprise_customer_for_request')
    @mock.patch('enterprise.views.get_real_social_auth_object')
    @mock.patch('enterprise.views.quarantine_session')
    @mock.patch('enterprise.views.lift_quarantine')
    @mock.patch('enterprise.views.EnrollmentApiClient')
    @mock.patch('enterprise.utils.Registry')
    def test_handle_consent_enrollment_no_enterprise_user(
            self,
            registry_mock,
            enrollment_api_client_mock,
            *args
    ):  # pylint: disable=unused-argument
        """
        Verify that user gets HTTP 404 response if the user is not linked to
        the enterprise with the provided enterprise UUID or if enrollment API
        client is unable to get course modes for the provided course id.
        """
        course_id = self.demo_course_id
        enrollment_client = enrollment_api_client_mock.return_value
        enrollment_client.get_course_modes.return_value = self.dummy_demo_course_modes
        enterprise_customer = EnterpriseCustomerFactory(
            name='Starfleet Academy',
            enable_data_sharing_consent=True,
            enforce_data_sharing_consent='at_enrollment',
            enable_audit_enrollment=True,
        )
        faker = FakerFactory.create()
        provider_id = faker.slug()  # pylint: disable=no-member
        self._setup_registry_mock(registry_mock, provider_id)
        EnterpriseCustomerIdentityProviderFactory(provider_id=provider_id, enterprise_customer=enterprise_customer)
        self._login()
        handle_consent_enrollment_url = '{consent_enrollment_url}?{params}'.format(
            consent_enrollment_url=reverse(
                'enterprise_handle_consent_enrollment', args=[enterprise_customer.uuid, course_id]
            ),
            params=urlencode({'course_mode': 'professional'})
        )
        response = self.client.get(handle_consent_enrollment_url)
        assert response.status_code == 404

    @mock.patch('enterprise.views.get_partial_pipeline')
    @mock.patch('enterprise.views.configuration_helpers')
    @mock.patch('enterprise.tpa_pipeline.get_enterprise_customer_for_request')
    @mock.patch('enterprise.views.get_real_social_auth_object')
    @mock.patch('enterprise.views.quarantine_session')
    @mock.patch('enterprise.views.lift_quarantine')
    @mock.patch('enterprise.views.get_enterprise_customer_user')
    @mock.patch('enterprise.views.EnrollmentApiClient')
    @mock.patch('enterprise.utils.Registry')
    def test_handle_consent_enrollment_with_invalid_course_mode(
            self,
            registry_mock,
            enrollment_api_client_mock,
            get_ec_user_mock,
            *args
    ):  # pylint: disable=unused-argument
        """
        Verify that user is redirected to LMS dashboard in case the provided
        course mode does not exist.
        """
        course_id = self.demo_course_id
        enterprise_customer = EnterpriseCustomerFactory(
            name='Starfleet Academy',
            enable_data_sharing_consent=True,
            enforce_data_sharing_consent='at_enrollment',
            enable_audit_enrollment=True,
        )
        faker = FakerFactory.create()
        provider_id = faker.slug()  # pylint: disable=no-member
        self._setup_registry_mock(registry_mock, provider_id)
        EnterpriseCustomerIdentityProviderFactory(provider_id=provider_id, enterprise_customer=enterprise_customer)
        enterprise_customer_user = EnterpriseCustomerUserFactory(
            user_id=self.user.id,
            enterprise_customer=enterprise_customer
        )
        enrollment_client = enrollment_api_client_mock.return_value
        enrollment_client.get_course_modes.return_value = self.dummy_demo_course_modes
        mocked_enterprise_customer_user = get_ec_user_mock.return_value
        mocked_enterprise_customer_user.return_value = enterprise_customer_user
        self._login()
        handle_consent_enrollment_url = '{consent_enrollment_url}?{params}'.format(
            consent_enrollment_url=reverse(
                'enterprise_handle_consent_enrollment', args=[enterprise_customer.uuid, course_id]
            ),
            params=urlencode({'course_mode': 'some-invalid-course-mode'})
        )
        response = self.client.get(handle_consent_enrollment_url)
        redirect_url = LMS_DASHBOARD_URL
        self.assertRedirects(response, redirect_url, fetch_redirect_response=False)

    @mock.patch('enterprise.views.get_partial_pipeline')
    @mock.patch('enterprise.views.configuration_helpers')
    @mock.patch('enterprise.tpa_pipeline.get_enterprise_customer_for_request')
    @mock.patch('enterprise.views.get_real_social_auth_object')
    @mock.patch('enterprise.views.quarantine_session')
    @mock.patch('enterprise.views.lift_quarantine')
    @mock.patch('enterprise.views.EnrollmentApiClient')
    @mock.patch('enterprise.utils.Registry')
    def test_handle_consent_enrollment_with_audit_course_mode(
            self,
            registry_mock,
            enrollment_api_client_mock,
            *args
    ):  # pylint: disable=unused-argument
        """
        Verify that user is redirected to course in case the provided
        course mode is audit track.
        """
        course_id = self.demo_course_id
        enterprise_customer = EnterpriseCustomerFactory(
            name='Starfleet Academy',
            enable_data_sharing_consent=True,
            enforce_data_sharing_consent='at_enrollment',
            enable_audit_enrollment=True,
        )
        faker = FakerFactory.create()
        provider_id = faker.slug()  # pylint: disable=no-member
        self._setup_registry_mock(registry_mock, provider_id)
        EnterpriseCustomerIdentityProviderFactory(provider_id=provider_id, enterprise_customer=enterprise_customer)
        enterprise_customer_user = EnterpriseCustomerUserFactory(
            user_id=self.user.id,
            enterprise_customer=enterprise_customer
        )
        enrollment_client = enrollment_api_client_mock.return_value
        enrollment_client.get_course_modes.return_value = self.dummy_demo_course_modes
        self._login()
        handle_consent_enrollment_url = '{consent_enrollment_url}?{params}'.format(
            consent_enrollment_url=reverse(
                'enterprise_handle_consent_enrollment', args=[enterprise_customer.uuid, course_id]
            ),
            params=urlencode({'course_mode': 'audit'})
        )
        response = self.client.get(handle_consent_enrollment_url)
        redirect_url = LMS_COURSEWARE_URL.format(course_id=course_id)
        self.assertRedirects(response, redirect_url, fetch_redirect_response=False)

        self.assertTrue(EnterpriseCourseEnrollment.objects.filter(
            enterprise_customer_user__enterprise_customer=enterprise_customer,
            enterprise_customer_user__user_id=enterprise_customer_user.user_id,
            course_id=course_id
        ).exists())

    @mock.patch('enterprise.views.get_partial_pipeline')
    @mock.patch('enterprise.views.configuration_helpers')
    @mock.patch('enterprise.tpa_pipeline.get_enterprise_customer_for_request')
    @mock.patch('enterprise.views.get_real_social_auth_object')
    @mock.patch('enterprise.views.quarantine_session')
    @mock.patch('enterprise.views.lift_quarantine')
    @mock.patch('enterprise.views.EnrollmentApiClient')
    @mock.patch('enterprise.utils.Registry')
    def test_handle_consent_enrollment_with_professional_course_mode(
            self,
            registry_mock,
            enrollment_api_client_mock,
            *args
    ):  # pylint: disable=unused-argument
        """
        Verify that user is redirected to course in case the provided
        course mode is audit track.
        """
        course_id = self.demo_course_id
        enterprise_customer = EnterpriseCustomerFactory(
            name='Starfleet Academy',
            enable_data_sharing_consent=True,
            enforce_data_sharing_consent='at_enrollment',
            enable_audit_enrollment=True,
        )
        faker = FakerFactory.create()
        provider_id = faker.slug()  # pylint: disable=no-member
        self._setup_registry_mock(registry_mock, provider_id)
        EnterpriseCustomerIdentityProviderFactory(provider_id=provider_id, enterprise_customer=enterprise_customer)
        enterprise_customer_user = EnterpriseCustomerUserFactory(
            user_id=self.user.id,
            enterprise_customer=enterprise_customer
        )
        enrollment_client = enrollment_api_client_mock.return_value
        enrollment_client.get_course_modes.return_value = self.dummy_demo_course_modes
        self._login()
        handle_consent_enrollment_url = '{consent_enrollment_url}?{params}'.format(
            consent_enrollment_url=reverse(
                'enterprise_handle_consent_enrollment', args=[enterprise_customer.uuid, course_id]
            ),
            params=urlencode({'course_mode': 'professional'})
        )
        response = self.client.get(handle_consent_enrollment_url)
        redirect_url = LMS_START_PREMIUM_COURSE_FLOW_URL.format(course_id=course_id)
        self.assertRedirects(response, redirect_url, fetch_redirect_response=False)

        self.assertTrue(EnterpriseCourseEnrollment.objects.filter(
            enterprise_customer_user__enterprise_customer=enterprise_customer,
            enterprise_customer_user__user_id=enterprise_customer_user.user_id,
            course_id=course_id
        ).exists())<|MERGE_RESOLUTION|>--- conflicted
+++ resolved
@@ -855,67 +855,9 @@
             post_data['data_sharing_consent'] = consent_provided
 
         resp = self.client.post(self.url, post_data)
-<<<<<<< HEAD
 
         assert resp.url.endswith(expected_redirect_url)  # pylint: disable=no-member
         assert resp.status_code == 302
-        enrollment.refresh_from_db()
-        assert enrollment.consent_granted is consent_provided
-
-    @mock.patch('enterprise.views.get_partial_pipeline')
-    @mock.patch('enterprise.views.get_complete_url')
-    @mock.patch('enterprise.tpa_pipeline.get_enterprise_customer_for_request')
-    @mock.patch('enterprise.views.get_real_social_auth_object')
-    @mock.patch('enterprise.views.get_enterprise_customer_for_request')
-    @mock.patch('enterprise.views.quarantine_session')
-    @mock.patch('enterprise.views.lift_quarantine')
-    @mock.patch('enterprise.views.configuration_helpers')
-    @mock.patch('enterprise.views.render', side_effect=fake_render)
-    @mock.patch('enterprise.views.CourseApiClient')
-    def test_post_course_specific_consent_not_provided_with_notification(
-            self,
-            course_api_client_mock,
-            *args  # pylint: disable=unused-argument
-    ):
-        # Verify that enterprise learner is redirected back to enterprise
-        # course enrollment page with consent decline warning message, if
-        # the learner declines data sharing consent.
-        self._login()
-        course_id = 'course-v1:edX+DemoX+Demo_Course'
-        course_name = 'edX Demo Course'
-        enterprise_customer = EnterpriseCustomerFactory(
-            name='Starfleet Academy',
-            enable_data_sharing_consent=True,
-            enforce_data_sharing_consent='at_enrollment',
-        )
-        enterprise_customer_user = EnterpriseCustomerUserFactory(
-            user_id=self.user.id,
-            enterprise_customer=enterprise_customer
-        )
-        enrollment = EnterpriseCourseEnrollment.objects.create(
-            enterprise_customer_user=enterprise_customer_user,
-            course_id=course_id
-        )
-        client = course_api_client_mock.return_value
-        client.get_course_details.return_value = {
-            'name': course_name
-        }
-        response = self.client.post(
-            self.url,
-            data={
-                'course_id': course_id,
-                'enterprise_customer_name': enterprise_customer.name,
-                'redirect_url': '/successful_enrollment',
-                'failure_url': '/failure_url?show_consent_decline_notification=true',
-            },
-        )
-        assert response.url.endswith('/failure_url')  # pylint: disable=no-member
-        assert response.status_code == 302
-=======
-
-        assert resp.url.endswith(expected_redirect_url)  # pylint: disable=no-member
-        assert resp.status_code == 302
->>>>>>> b4958a87
         enrollment.refresh_from_db()
         assert enrollment.consent_granted is consent_provided
 
