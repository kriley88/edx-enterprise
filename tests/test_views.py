--- conflicted
+++ resolved
@@ -1406,55 +1406,6 @@
     @mock.patch('enterprise.views.CourseCatalogApiServiceClient')
     @mock.patch('enterprise.views.EnrollmentApiClient')
     @mock.patch('enterprise.views.consent_required')
-<<<<<<< HEAD
-    @mock.patch('enterprise.utils.Registry')
-    def test_post_course_specific_enrollment_view_ecommerce_api_error(
-            self,
-            registry_mock,
-            consent_required_mock,
-            enrollment_api_client_mock,
-            catalog_api_client_mock,
-            configuration_helpers_mock,
-            ecommerce_api_client_mock,
-            *args
-    ):  # pylint: disable=unused-argument
-        consent_required_mock.return_value = False
-        configuration_helpers_mock.get_value.return_value = 'edX'
-        setup_course_catalog_api_client_mock(catalog_api_client_mock)
-        ecommerce_api_client_mock.side_effect = HTTPError
-        enrollment_client = enrollment_api_client_mock.return_value
-        enrollment_client.get_course_modes.return_value = self.dummy_demo_course_modes
-        enrollment_client.get_course_enrollment.return_value = None
-
-        enterprise_customer = EnterpriseCustomerFactory(
-            name='Starfleet Academy',
-            enable_data_sharing_consent=True,
-            enforce_data_sharing_consent='at_enrollment',
-            enable_audit_enrollment=True,
-        )
-        provider_id = FakerFactory.create().slug()  # pylint: disable=no-member
-        self._setup_registry_mock(registry_mock, provider_id)
-        EnterpriseCustomerIdentityProviderFactory(provider_id=provider_id, enterprise_customer=enterprise_customer)
-        self._login()
-        course_enrollment_page_url = reverse(
-            'enterprise_course_enrollment_page',
-            args=[enterprise_customer.uuid, self.demo_course_id],
-        )
-        response = self.client.post(course_enrollment_page_url, {'course_mode': 'audit'})
-
-        assert response.status_code == 302
-        self.assertRedirects(
-            response,
-            course_enrollment_page_url,
-            fetch_redirect_response=False
-        )
-
-    @mock.patch('enterprise.views.configuration_helpers')
-    @mock.patch('enterprise.views.CourseCatalogApiServiceClient')
-    @mock.patch('enterprise.views.EnrollmentApiClient')
-    @mock.patch('enterprise.views.consent_required')
-=======
->>>>>>> 57e23448
     @mock.patch('enterprise.utils.Registry')
     def test_post_course_specific_enrollment_view_consent_needed(
             self,
