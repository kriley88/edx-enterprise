--- conflicted
+++ resolved
@@ -427,7 +427,6 @@
         self.api = CourseCatalogApiClient(self.user_mock)
         assert self.api.is_course_in_catalog(catalog_id, course_id) == expected
         discovery_client.catalogs.assert_called_once_with(catalog_id)
-<<<<<<< HEAD
         if is_run:
             discovery_client.catalogs.return_value.contains.get.assert_called_once_with(course_run_id=course_id)
         else:
@@ -443,8 +442,6 @@
         self.get_data_mock.return_value = response_body
         result = self.api.get_program_course_keys('fake-uuid')
         assert result == expected_result
-=======
-        discovery_client.catalogs.return_value.contains.get.assert_called_once_with(course_run_id=course_id)
 
     @ddt.data(
         (
@@ -527,5 +524,4 @@
         mock_catalog_integration_current = mock.Mock(enabled=True)
         mock_catalog_integration_current.get_service_user.return_value = mock.Mock(spec=User)
         mock_catalog_integration.current.return_value = mock_catalog_integration_current
-        CourseCatalogApiServiceClient()
->>>>>>> 1d9ec59c
+        CourseCatalogApiServiceClient()