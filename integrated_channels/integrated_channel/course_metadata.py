"""
Assist integrated channels with retrieving course metadata.

Module contains resources for integrated pipelines to retrieve all the
metadata for courses in the course catalog belonging to a particular
enterprise customer.
"""
from __future__ import absolute_import, unicode_literals

import json
from logging import getLogger

from enterprise.api_client.enterprise import EnterpriseApiClient

EXCLUDED_COURSE_DETAIL_KEYS = [
    'course_runs',
]


LOGGER = getLogger(__name__)


def get_complete_course_run_details(course_details, course_run_details):
    """
    Update a course run-specific details dict with details from the base course.

    Args:
        course_details (dict): The details of the base course
        course_run_details (dict): The details of the specific course run
    """
    course_details = course_details.copy()
    course_run_details = course_run_details.copy()
    for key, base_course_value in course_details.items():
        if course_run_details.get(key) is None and key not in EXCLUDED_COURSE_DETAIL_KEYS:
            course_run_details[key] = base_course_value
    return course_run_details


def get_course_runs(enterprise_customer):
    """
    List the course runs the given enterprise customer has in its catalog.

    Arguments:
        enterprise_customer: The given Enterprise Customer

    Returns:
        iterable: An iterable containing the details of each course run.
    """
    client = EnterpriseApiClient()

<<<<<<< HEAD
    enterprise_courses = client.get_all_enterprise_courses(enterprise_customer)
    LOGGER.info('Retrieving course list for enterprise %s', enterprise_customer.uuid)
=======
    enterprise_courses = client.get_enterprise_courses(enterprise_customer, traverse=True).get('results', [])
    LOGGER.info('Retrieving course list for enterprise %s', enterprise_customer.name)
>>>>>>> a07c0ee7

    for course_detail in enterprise_courses:
        for run in course_detail.get('course_runs', []):
            yield get_complete_course_run_details(course_detail, run)


class BaseCourseExporter(object):
    """
    Base class for course metadata exporters to implement a "send" method on.
    """

    AVAILABILITY_CURRENT = 'Current'
    AVAILABILITY_UPCOMING = 'Upcoming'
    AVAILABILITY_ARCHIVED = 'Archived'

    data_transform = {}

    def __init__(self, user, plugin_configuration):
        """
        Save the appropriate details for use elsewhere in the object.
        """
        self.user = user
        self.enterprise_customer = plugin_configuration.enterprise_customer
        self.plugin_configuration = plugin_configuration
        self.courses = []
        for course_run in get_course_runs(self.enterprise_customer):
            self.add_course_run(course_run)

    def add_course_run(self, course_run_details):
        """
        Transform the details of a course run, and save it to our courses list.
        """
        transformed = self.transform_course_run_details(course_run_details)
        LOGGER.info(
            'Sending course with plugin configuration %s: %s',
            self.plugin_configuration,
            json.dumps(transformed, indent=4),
        )
        self.courses.append(transformed)

    def transform_course_run_details(self, course_run_details):
        """
        Parse the provided course into the format natively supported by the provider.
        """
        LOGGER.info(
            'Processing course with ID %s',
            course_run_details['key']
        )
        LOGGER.debug(
            'Parsing course for %s: %s',
            self.enterprise_customer,
            json.dumps(course_run_details, indent=4),
        )
        # Add the enterprise customer to the course run details so it can be used in the data transform
        course_run_details['enterprise_customer'] = self.enterprise_customer
        output = {}
        for key, transform in self.data_transform.items():
            output[key] = transform(course_run_details) if transform is not None else course_run_details.get(key)
        return output

    def get_serialized_data(self):
        """
        Abstract method to transform the data structure into the correct serialized bytestream.
        """
        raise NotImplementedError("Implemented in concrete subclass.")<|MERGE_RESOLUTION|>--- conflicted
+++ resolved
@@ -48,13 +48,8 @@
     """
     client = EnterpriseApiClient()
 
-<<<<<<< HEAD
-    enterprise_courses = client.get_all_enterprise_courses(enterprise_customer)
-    LOGGER.info('Retrieving course list for enterprise %s', enterprise_customer.uuid)
-=======
     enterprise_courses = client.get_enterprise_courses(enterprise_customer, traverse=True).get('results', [])
     LOGGER.info('Retrieving course list for enterprise %s', enterprise_customer.name)
->>>>>>> a07c0ee7
 
     for course_detail in enterprise_courses:
         for run in course_detail.get('course_runs', []):
