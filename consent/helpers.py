--- conflicted
+++ resolved
@@ -6,10 +6,7 @@
 from __future__ import absolute_import, unicode_literals
 
 from django.apps import apps
-<<<<<<< HEAD
-=======
 from django.contrib.auth.models import User
->>>>>>> 939e35f3
 
 from enterprise.utils import get_enterprise_customer
 
@@ -23,8 +20,6 @@
     :param enterprise_customer_uuid: The consent requester.
     :return: Whether any consent (provided or unprovided) exists.
     """
-<<<<<<< HEAD
-=======
     # pylint: disable=invalid-name
     EnterpriseCourseEnrollment = apps.get_model('enterprise', 'EnterpriseCourseEnrollment')
     if EnterpriseCourseEnrollment.objects.filter(
@@ -37,7 +32,6 @@
         # even if a DataSharingConsent instance doesn't.
         return True
 
->>>>>>> 939e35f3
     consent = get_data_sharing_consent(username, course_id, enterprise_customer_uuid)
     return consent.exists if consent else False
 
@@ -59,10 +53,6 @@
     """
     Get whether consent is required by the ``EnterpriseCustomer``.
 
-<<<<<<< HEAD
-    :param request_user: The user making the request related to consent.
-=======
->>>>>>> 939e35f3
     :param username: The user that grants consent.
     :param course_id: The course for which consent is granted.
     :param enterprise_customer_uuid: The consent requester.
@@ -78,8 +68,6 @@
     )
 
 
-<<<<<<< HEAD
-=======
 def get_user_id(username):
     """
     Get the ID of the ``User`` associated with ``username``.
@@ -93,7 +81,6 @@
         return None
 
 
->>>>>>> 939e35f3
 def get_data_sharing_consent(username, course_id, enterprise_customer_uuid):
     """
     Get the data sharing consent object associated with a certain user of a customer for a course.
