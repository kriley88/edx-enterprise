--- conflicted
+++ resolved
@@ -5,33 +5,9 @@
 
 from __future__ import absolute_import, unicode_literals
 
-<<<<<<< HEAD
-from consent.models import DataSharingConsent
-
-from enterprise.models import EnterpriseCustomer
 from enterprise.utils import get_enterprise_customer
 
 
-=======
-from django.apps import apps
-
-from enterprise.utils import get_enterprise_customer
-
-
-def consent_exists(username, course_id, enterprise_customer_uuid):
-    """
-    Get whether any consent is associated with an ``EnterpriseCustomer``.
-
-    :param username: The user that grants consent.
-    :param course_id: The course for which consent is granted.
-    :param enterprise_customer_uuid: The consent requester.
-    :return: Whether any consent (provided or unprovided) exists.
-    """
-    consent = get_data_sharing_consent(username, course_id, enterprise_customer_uuid)
-    return consent.exists if consent else False
-
-
->>>>>>> dc1b87fd
 def consent_provided(username, course_id, enterprise_customer_uuid):
     """
     Get whether consent is provided by the user to the Enterprise customer.
@@ -43,13 +19,8 @@
     """
     consent = get_data_sharing_consent(username, course_id, enterprise_customer_uuid)
     return consent.granted if consent else False
-<<<<<<< HEAD
 
 
-=======
-
-
->>>>>>> dc1b87fd
 def consent_required(request_user, username, course_id, enterprise_customer_uuid):
     """
     Get whether consent is required by the ``EnterpriseCustomer``.
@@ -83,11 +54,7 @@
     EnterpriseCustomer = apps.get_model('enterprise', 'EnterpriseCustomer')  # pylint: disable=invalid-name
     DataSharingConsent = apps.get_model('consent', 'DataSharingConsent')  # pylint: disable=invalid-name
     try:
-<<<<<<< HEAD
         return DataSharingConsent.objects.proxied_get(
-=======
-        return DataSharingConsent.objects.get(
->>>>>>> dc1b87fd
             username=username,
             course_id=course_id,
             enterprise_customer__uuid=enterprise_customer_uuid
