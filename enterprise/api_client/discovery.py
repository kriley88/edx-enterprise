# -*- coding: utf-8 -*-
"""
Utilities to get details from the course catalog API.
"""
from __future__ import absolute_import, unicode_literals

from edx_rest_api_client.client import EdxRestApiClient
from opaque_keys import InvalidKeyError
from opaque_keys.edx.keys import CourseKey

from django.conf import settings
from django.core.exceptions import ImproperlyConfigured, ObjectDoesNotExist
from django.utils.translation import ugettext_lazy as _

from enterprise.utils import MultipleProgramMatchError, NotConnectedToOpenEdX, get_course_id_from_course_run_id

try:
    from openedx.core.lib.token_utils import JwtBuilder
except ImportError:
    JwtBuilder = None

try:
    from openedx.core.djangoapps.catalog.models import CatalogIntegration
except ImportError:
    CatalogIntegration = None

try:
    from openedx.core.lib.edx_api_utils import get_edx_api_data
except ImportError:
    get_edx_api_data = None


def course_discovery_api_client(user):
    """
    Return a Course Discovery API client setup with authentication for the specified user.
    """
    if JwtBuilder is None:
        raise NotConnectedToOpenEdX(
            _("To get a Catalog API client, this package must be "
              "installed in an Open edX environment.")
        )

    scopes = ['email', 'profile']
    expires_in = settings.OAUTH_ID_TOKEN_EXPIRATION
    jwt = JwtBuilder(user).build_token(scopes, expires_in)
    return EdxRestApiClient(settings.COURSE_CATALOG_API_URL, jwt=jwt)


class CourseCatalogApiClient(object):
    """
    Object builds an API client to make calls to the Catalog API.
    """

    SEARCH_ALL_ENDPOINT = 'search/all/'
    CATALOGS_ENDPOINT = 'catalogs'
    CATALOGS_COURSES_ENDPOINT = 'catalogs/{}/courses/'
    COURSES_ENDPOINT = 'courses'
    COURSE_RUNS_ENDPOINT = 'course_runs'
    PROGRAMS_ENDPOINT = 'programs'

    DEFAULT_VALUE_SAFEGUARD = object()

    def __init__(self, user):
        """
        Create an Course Catalog API client setup with authentication for the specified user.

        This method retrieves an authenticated API client that can be used
        to access the course catalog API. It raises an exception to be caught at
        a higher level if the package doesn't have OpenEdX resources available.
        """
        if CatalogIntegration is None:
            raise NotConnectedToOpenEdX(
                _("To get a CatalogIntegration object, this package must be "
                  "installed in an Open edX environment.")
            )
        if get_edx_api_data is None:
            raise NotConnectedToOpenEdX(
                _("To parse a Catalog API response, this package must be "
                  "installed in an Open edX environment.")
            )

        self.user = user
        self.client = course_discovery_api_client(user)

    def get_paginated_search_results(self, querystring=None):
        """
        Return paginated search result from all data.

        Returns:
            dict: API response with search results, as well as links to next and previous pages.

        """
        return self._load_data(
            self.SEARCH_ALL_ENDPOINT,
            default=[],
            querystring=querystring,
            traverse_pagination=False,
            many=False,
        )

    def get_all_catalogs(self):
        """
        Return a list of all course catalogs, including name and ID.

        Returns:
            list: List of catalogs available for the user.

        """
        return self._load_data(
            self.CATALOGS_ENDPOINT,
            default=[]
        )

    def get_catalog(self, catalog_id):
        """
        Return specified course catalog.

        Returns:
            dict: catalog details if it is available for the user.

        """
        return self._load_data(
            self.CATALOGS_ENDPOINT,
            default=[],
            resource_id=catalog_id
        )

    def get_paginated_catalog_courses(self, catalog_id, querystring=None):
        """
        Return paginated response for all catalog courses.

        Returns:
            dict: API response with links to next and previous pages.

        """
        return self._load_data(
            self.CATALOGS_COURSES_ENDPOINT.format(catalog_id),
            default=[],
            querystring=querystring,
            traverse_pagination=False,
            many=False,
        )

    def get_paginated_catalogs(self, querystring=None):
        """
        Return a paginated list of course catalogs, including name and ID.

        Returns:
            dict: Paginated response containing catalogs available for the user.

        """
        return self._load_data(
            self.CATALOGS_ENDPOINT,
            default=[],
            querystring=querystring,
            traverse_pagination=False,
            many=False
        )

    def get_catalog_courses(self, catalog_id):
        """
        Return the courses included in a single course catalog by ID.

        Args:
            catalog_id (int): The catalog ID we want to retrieve.

        Returns:
            list: Courses of the catalog in question

        """
        return self._load_data(
            self.CATALOGS_COURSES_ENDPOINT.format(catalog_id),
            default=[]
        )

    def get_course_and_course_run(self, course_run_id):
        """
        Return the course and course run metadata for the given course run ID.

        Arguments:
            course_run_id (str): The course run ID.

        Returns:
            tuple: The course metadata and the course run metadata.
        """
        # Parse the course ID from the course run ID.
        course_id = get_course_id_from_course_run_id(course_run_id)
        # Retrieve the course metadata from the catalog service.
        course = self.get_course_details(course_id)

        course_run = None
        if course:
            # Find the specified course run.
            course_run = None
            course_runs = [course_run for course_run in course['course_runs'] if course_run['key'] == course_run_id]
            if course_runs:
                course_run = course_runs[0]

        return course, course_run

    def get_course_details(self, course_id):
        """
        Return the details of a single course by id - not a course run id.

        Args:
            course_id (str): The unique id for the course in question.

        Returns:
            dict: Details of the course in question.

        """
        return self._load_data(
            self.COURSES_ENDPOINT,
            resource_id=course_id,
            many=False
        )

    def get_course_run(self, course_run_id):
        """
        Return course_run data, including name, ID and seats.

        Args:
            course_run_id(string): Course run ID (aka Course Key) in string format.

        Returns:
            dict: Course run data provided by Course Catalog API.

        """
        return self._load_data(
            self.COURSE_RUNS_ENDPOINT,
            resource_id=course_run_id
        )

    def get_program_by_title(self, program_title):
        """
        Return single program by name, or None if not found.

        Arguments:
            program_title(string): Program title as seen by students and in Course Catalog Admin

        Returns:
            dict: Program data provided by Course Catalog API

        """
        all_programs = self._load_data(self.PROGRAMS_ENDPOINT, default=[])
        matching_programs = [program for program in all_programs if program.get('title') == program_title]
        if len(matching_programs) > 1:
            raise MultipleProgramMatchError(len(matching_programs))
        elif len(matching_programs) == 1:
            return matching_programs[0]
        else:
            return None

    def get_program_by_uuid(self, program_uuid):
        """
        Return single program by UUID, or None if not found.

        Arguments:
            program_uuid(string): Program UUID in string form

        Returns:
            dict: Program data provided by Course Catalog API

        """
        return self._load_data(
            self.PROGRAMS_ENDPOINT,
            resource_id=program_uuid,
            default=None
        )

<<<<<<< HEAD
    def get_program_course_keys(self, program_uuid):
        """
        Get a list of the course IDs (not course run IDs) contained in the program.

        Arguments:
            program_uuid (str): Program UUID in string form

        Returns:
            list(str): List of course keys in string form that are included in the program

        """
        program_details = self.get_program_by_uuid(program_uuid)
        if not program_details:
            return []
        return [course['key'] for course in program_details.get('courses', [])]
=======
    def get_paginated_programs(self, querystring=None):
        """
        Return a paginated list of programs.

        Returns:
            dict: Paginated response containing programs.

        """
        return self._load_data(
            self.PROGRAMS_ENDPOINT,
            default=[],
            querystring=querystring,
            traverse_pagination=False,
            many=False
        )
>>>>>>> f91dba06

    def get_common_course_modes(self, course_run_ids):
        """
        Find common course modes for a set of course runs.

        This function essentially returns an intersection of types of seats available
        for each course run.

        Arguments:
            course_run_ids(Iterable[str]): Target Course run IDs.

        Returns:
            set: course modes found in all given course runs

        Examples:
            # run1 has prof and audit, run 2 has the same
            get_common_course_modes(['course-v1:run1', 'course-v1:run2'])
            {'prof', 'audit'}

            # run1 has prof and audit, run 2 has only prof
            get_common_course_modes(['course-v1:run1', 'course-v1:run2'])
            {'prof'}

            # run1 has prof and audit, run 2 honor
            get_common_course_modes(['course-v1:run1', 'course-v1:run2'])
            {}

            # run1 has nothing, run2 has prof
            get_common_course_modes(['course-v1:run1', 'course-v1:run2'])
            {}

            # run1 has prof and audit, run 2 prof, run3 has audit
            get_common_course_modes(['course-v1:run1', 'course-v1:run2', 'course-v1:run3'])
            {}

            # run1 has nothing, run 2 prof, run3 has prof
            get_common_course_modes(['course-v1:run1', 'course-v1:run2', 'course-v1:run3'])
            {}

        """
        available_course_modes = None
        for course_run_id in course_run_ids:
            course_run = self.get_course_run(course_run_id) or {}
            course_run_modes = {seat.get('type') for seat in course_run.get('seats', [])}

            if available_course_modes is None:
                available_course_modes = course_run_modes
            else:
                available_course_modes &= course_run_modes

            if not available_course_modes:
                return available_course_modes

        return available_course_modes

    def is_course_in_catalog(self, catalog_id, course_id):
        """
        Determine if the given course or course run ID is contained in the catalog with the given ID.

        Args:
            catalog_id (int): The ID of the catalog
            course_id (str): The ID of the course or course run

        Returns:
            bool: Whether the course or course run is contained in the given catalog
        """
        try:
            # Determine if we have a course run ID, rather than a plain course ID
            course_run_id = str(CourseKey.from_string(course_id))
        except InvalidKeyError:
            course_run_id = None

        endpoint = self.client.catalogs(catalog_id).contains

        if course_run_id:
            resp = endpoint.get(course_run_id=course_run_id)
        else:
            resp = endpoint.get(course_id=course_id)

        return resp.get('courses', {}).get(course_id, False)

    def _load_data(self, resource, default=DEFAULT_VALUE_SAFEGUARD, **kwargs):
        """
        Load data from API client.

        Arguments:
            resource(string): type of resource to load
            default(any): value to return if API query returned empty result. Sensible values: [], {}, None etc.

        Returns:
            dict: Deserialized response from Course Catalog API

        """
        default_val = default if default != self.DEFAULT_VALUE_SAFEGUARD else {}
        result = get_edx_api_data(
            api_config=CatalogIntegration.current(),
            resource=resource,
            api=self.client,
            **kwargs
        )
        return result or default_val


class CourseCatalogApiServiceClient(CourseCatalogApiClient):
    """
    Catalog API client which uses the configured Catalog service user.
    """

    def __init__(self):
        """
        Create an Course Catalog API client setup with authentication for the
        configured catalog service user.
        """
        if CatalogIntegration is None:
            raise NotConnectedToOpenEdX(
                _("To get a CatalogIntegration object, this package must be "
                  "installed in an Open edX environment.")
            )

        catalog_integration = CatalogIntegration.current()
        if catalog_integration.enabled:
            try:
                user = catalog_integration.get_service_user()
                super(CourseCatalogApiServiceClient, self).__init__(user)
            except ObjectDoesNotExist:
                raise ImproperlyConfigured(_("The configured CatalogIntegration service user does not exist."))
        else:
            raise ImproperlyConfigured(_("There is no active CatalogIntegration."))<|MERGE_RESOLUTION|>--- conflicted
+++ resolved
@@ -268,7 +268,6 @@
             default=None
         )
 
-<<<<<<< HEAD
     def get_program_course_keys(self, program_uuid):
         """
         Get a list of the course IDs (not course run IDs) contained in the program.
@@ -284,7 +283,7 @@
         if not program_details:
             return []
         return [course['key'] for course in program_details.get('courses', [])]
-=======
+
     def get_paginated_programs(self, querystring=None):
         """
         Return a paginated list of programs.
@@ -300,7 +299,6 @@
             traverse_pagination=False,
             many=False
         )
->>>>>>> f91dba06
 
     def get_common_course_modes(self, course_run_ids):
         """
