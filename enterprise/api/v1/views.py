"""
Views for enterprise api version 1 endpoint.
"""
from __future__ import absolute_import, unicode_literals

from logging import getLogger

from edx_rest_framework_extensions.authentication import BearerAuthentication, JwtAuthentication
from rest_framework import filters, permissions, viewsets
from rest_framework.authentication import SessionAuthentication
from rest_framework.decorators import detail_route
from rest_framework.exceptions import NotFound, PermissionDenied
from rest_framework.response import Response

from django.contrib.auth.models import User
from django.contrib.sites.models import Site

from enterprise import models
from enterprise.api.filters import EnterpriseCustomerUserFilterBackend
from enterprise.api.pagination import get_paginated_response
from enterprise.api.permissions import IsServiceUserOrReadOnly
from enterprise.api.throttles import ServiceUserThrottle
from enterprise.api.v1 import serializers
from enterprise.course_catalog_api import CourseCatalogApiClient

logger = getLogger(__name__)  # pylint: disable=invalid-name


class EnterpriseModelViewSet(object):
    """
    Base class for attribute and method definitions common to all view sets.
    """
    filter_backends = (filters.OrderingFilter, filters.DjangoFilterBackend)
    permission_classes = (permissions.IsAuthenticated,)
    authentication_classes = (JwtAuthentication, BearerAuthentication, SessionAuthentication,)
    throttle_classes = (ServiceUserThrottle,)


class EnterpriseReadOnlyModelViewSet(EnterpriseModelViewSet, viewsets.ReadOnlyModelViewSet):
    """
    Base class for all read only Enterprise model view sets.
    """
    pass


class EnterpriseReadWriteModelViewSet(EnterpriseModelViewSet, viewsets.ModelViewSet):
    """
    Base class for all read/write Enterprise model view sets.
    """
    permission_classes = (permissions.IsAuthenticated, IsServiceUserOrReadOnly,)


class EnterpriseCustomerViewSet(EnterpriseReadOnlyModelViewSet):
    """
    API views for `enterprise customer` api endpoint.
    """
    queryset = models.EnterpriseCustomer.active_customers.all()
    serializer_class = serializers.EnterpriseCustomerSerializer

    FIELDS = (
        'uuid', 'name', 'catalog', 'active', 'site', 'enable_data_sharing_consent',
        'enforce_data_sharing_consent',
    )
    filter_fields = FIELDS
    ordering_fields = FIELDS

    @detail_route()
    def courses(self, request, pk=None):  # pylint: disable=invalid-name
        """
        Retrieve the list of courses contained within the catalog linked to this enterprise.

        Only courses with active course runs are returned. A course run is considered active if it is currently
        open for enrollment, or will open in the future.
        ---
        serializer: serializers.CourseSerializerExcludingClosedRuns
        """
        enterprise_customer = self.get_object()

        # Make sure there is a catalog associated with the enterprise
        if not enterprise_customer.catalog:
<<<<<<< HEAD
            error_message = ("No catalog is associated with the given enterprise from endpoint "
                             "'/enterprise-customer/{}/courses'.".format(pk))
=======
            error_message = (
                "No catalog is associated with Enterprise {enterprise_name} from endpoint "
                "'/enterprise-customer/{enterprise_id}/courses'.".format(
                    enterprise_name=enterprise_customer.name,
                    enterprise_id=pk
                )
            )
>>>>>>> b240f663
            logger.error(error_message)
            raise NotFound("The resource you are looking for does not exist: " + error_message)

        # Ensure that the user making this request is either a staff user or is linked to the enterprise
        if not request.user.is_staff and not models.EnterpriseCustomerUser.objects.filter(
                enterprise_customer=enterprise_customer,
                user_id=request.user.id,
        ).exists():
<<<<<<< HEAD
            error_message = ("User '{}' is not associated with enterprise from endpoint "
                             "'/enterprise-customer/{}/courses'.".format(request.user.username, pk))
            logger.error(error_message)
            raise PermissionDenied("The user does not have permission to access this resource: " + error_message)

        catalog_api = CourseCatalogApiClient(request.user)
        courses = catalog_api.get_catalog_courses(enterprise_customer.catalog)

        # An empty response means that there was a problem fetching data from catalog API.
        if not courses:
            error_message = ("Unable to fetch API response for catalog courses from endpoint "
                             "'/enterprise-customer/{}/courses'.".format(pk))
=======
            error_message = (
                "User '{username}' is not associated with Enterprise {enterprise_name} from endpoint "
                "'/enterprise-customer/{enterprise_id}/courses'.".format(
                    username=request.user.username,
                    enterprise_name=enterprise_customer.name,
                    enterprise_id=pk
                )
            )
            logger.error(error_message)
            raise PermissionDenied("The user does not have permission to access this resource: " + error_message)

        # We have handled potential error cases and are now ready to call out to the Catalog API.
        catalog_api = CourseCatalogApiClient(request.user)
        courses = catalog_api.get_catalog_courses(enterprise_customer.catalog)

        # An empty response means that there was a problem fetching data from Catalog API, since
        # a Catalog with no courses has a non empty response indicating that there are no courses.
        if not courses:
            error_message = (
                "Unable to fetch API response for catalog courses for Enterprise {enterprise_name} from endpoint "
                "'/enterprise-customer/{enterprise_id}/courses'.".format(
                    enterprise_name=enterprise_customer.name,
                    enterprise_id=pk
                )
            )
>>>>>>> b240f663
            logger.error(error_message)
            raise NotFound("The resource you are looking for does not exist: " + error_message)

        serializer = serializers.EnterpriseCatalogCoursesReadOnlySerializer(courses)

        # Add enterprise related context for the courses.
        serializer.update_enterprise_courses(request, enterprise_customer.catalog, enterprise_customer)
        return get_paginated_response(serializer.data, request)


class EnterpriseCourseEnrollmentViewSet(EnterpriseReadWriteModelViewSet):
    """
    API views for `enterprise course enrollment` api endpoint.
    """
    queryset = models.EnterpriseCourseEnrollment.objects.all()

    FIELDS = (
        'enterprise_customer_user', 'consent_granted', 'course_id'
    )
    filter_fields = FIELDS
    ordering_fields = FIELDS

    def get_serializer_class(self):
        """
        Use a special serializer for any requests that aren't read-only.
        """
        if self.request.method in ('GET', ):
            return serializers.EnterpriseCourseEnrollmentReadOnlySerializer
        return serializers.EnterpriseCourseEnrollmentWriteSerializer


class SiteViewSet(EnterpriseReadOnlyModelViewSet):
    """
    API views for `site` api endpoint.
    """
    queryset = Site.objects.all()
    serializer_class = serializers.SiteSerializer

    FIELDS = ('domain', 'name', )
    filter_fields = FIELDS
    ordering_fields = FIELDS


class UserViewSet(EnterpriseReadOnlyModelViewSet):
    """
    API views for `user` api endpoint.
    """
    queryset = User.objects.all()
    serializer_class = serializers.UserSerializer

    FIELDS = (
        'username', 'first_name', 'last_name', 'email', 'is_staff', 'is_active'
    )
    filter_fields = FIELDS
    ordering_fields = FIELDS


class EnterpriseCustomerUserViewSet(EnterpriseReadWriteModelViewSet):
    """
    API views for `enterprise customer user` api endpoint.
    """
    queryset = models.EnterpriseCustomerUser.objects.all()
    filter_backends = (filters.OrderingFilter, filters.DjangoFilterBackend, EnterpriseCustomerUserFilterBackend)

    FIELDS = (
        'enterprise_customer', 'user_id',
    )
    filter_fields = FIELDS
    ordering_fields = FIELDS

    def get_serializer_class(self):
        """
        Use a flat serializer for any requests that aren't read-only.
        """
        if self.request.method in ('GET', ):
            return serializers.EnterpriseCustomerUserReadOnlySerializer
        return serializers.EnterpriseCustomerUserWriteSerializer

    @detail_route()
    def entitlements(self, request, pk=None):  # pylint: disable=invalid-name,unused-argument
        """
        Retrieve the list of entitlements available to this learner.

        Only those entitlements are returned that satisfy enterprise customer's data sharing setting.

        Arguments:
            request (HttpRequest): Reference to in progress request instance.
            pk (Int): Primary key value of the selected enterprise learner.

        Returns:
            (HttpResponse): Response object containing a list of learner's entitlements.
        """
        enterprise_customer_user = self.get_object()

        instance = {"entitlements": enterprise_customer_user.entitlements}
        serializer = serializers.EnterpriseCustomerUserEntitlementSerializer(instance, context={'request': request})
        return Response(serializer.data)


class EnterpriseCustomerBrandingConfigurationViewSet(EnterpriseReadOnlyModelViewSet):
    """
    API views for `enterprise customer branding` api endpoint.
    """
    queryset = models.EnterpriseCustomerBrandingConfiguration.objects.all()
    serializer_class = serializers.EnterpriseCustomerBrandingConfigurationSerializer

    FIELDS = (
        'enterprise_customer',
    )
    filter_fields = FIELDS
    ordering_fields = FIELDS


class UserDataSharingConsentAuditViewSet(EnterpriseReadOnlyModelViewSet):
    """
    API views for `user data sharing consent` api endpoint.
    """
    queryset = models.UserDataSharingConsentAudit.objects.all()
    serializer_class = serializers.UserDataSharingConsentAuditSerializer

    FIELDS = (
        'user', 'state',
    )
    filter_fields = FIELDS
    ordering_fields = FIELDS


class EnterpriseCustomerEntitlementViewSet(EnterpriseReadOnlyModelViewSet):
    """
    API views for `enterprise customer entitlements` api endpoint.
    """
    queryset = models.EnterpriseCustomerEntitlement.objects.all()
    serializer_class = serializers.EnterpriseCustomerEntitlementSerializer

    FIELDS = (
        'enterprise_customer', 'entitlement_id',
    )
    filter_fields = FIELDS
    ordering_fields = FIELDS


class EnterpriseCatalogViewSet(viewsets.ViewSet):
    """
    API views for `enterprise customer catalogs` api endpoint.
    """
    serializer_class = serializers.EnterpriseCourseCatalogReadOnlySerializer
    permission_classes = (permissions.IsAuthenticated,)
    authentication_classes = (JwtAuthentication, BearerAuthentication, SessionAuthentication,)
    throttle_classes = (ServiceUserThrottle,)

    def list(self, request):
        """
        DRF view to list all catalogs.

        Arguments:
            request (HttpRequest): Current request

        Returns:
            (Response): DRF response object containing course catalogs.
        """
        # fetch all course catalogs.
        catalog_api = CourseCatalogApiClient(request.user)
        catalogs = catalog_api.get_paginated_catalogs(request.GET)

        if not catalogs:
            logger.error('Unable to fetch API response from endpoint "/catalogs/".')
            raise NotFound('The resource you are looking for does not exist.')

        serializer = serializers.CourseCatalogAPIResponseReadOnlySerializer(catalogs)
        return get_paginated_response(serializer.data, request)

    def retrieve(self, request, pk=None):  # pylint: disable=invalid-name
        """
        DRF view to get catalog details.

        Arguments:
            request (HttpRequest): Current request
            pk (int): Course catalog identifier

        Returns:
            (Response): DRF response object containing course catalogs.
        """
        # fetch course catalog for the given catalog id.
        catalog_api = CourseCatalogApiClient(request.user)
        catalog = catalog_api.get_catalog(pk)

        if not catalog:
            logger.error("Unable to fetch API response for given catalog from endpoint '/catalog/%s/'.", pk)
            raise NotFound("The resource you are looking for does not exist.")

        serializer = self.serializer_class(catalog)
        return Response(serializer.data)

    @detail_route()
    def courses(self, request, pk=None):  # pylint: disable=invalid-name
        """
        Retrieve the list of courses contained within this catalog.

        Only courses with active course runs are returned. A course run is considered active if it is currently
        open for enrollment, or will open in the future.
        ---
        serializer: serializers.CourseSerializerExcludingClosedRuns
        """
        catalog_api = CourseCatalogApiClient(request.user)
        courses = catalog_api.get_paginated_catalog_courses(pk, request.GET)

        # if API returned an empty response, that means pagination has ended.
        # An empty response can also means that there was a problem fetching data from catalog API.
        if not courses:
            logger.error(
                "Unable to fetch API response for catalog courses from endpoint '%s'.",
                request.get_full_path(),
            )
            raise NotFound("The resource you are looking for does not exist.")

        serializer = serializers.EnterpriseCatalogCoursesReadOnlySerializer(courses)

        # Add enterprise related context for the courses.
        serializer.update_enterprise_courses(request, pk)
        return get_paginated_response(serializer.data, request)<|MERGE_RESOLUTION|>--- conflicted
+++ resolved
@@ -78,10 +78,6 @@
 
         # Make sure there is a catalog associated with the enterprise
         if not enterprise_customer.catalog:
-<<<<<<< HEAD
-            error_message = ("No catalog is associated with the given enterprise from endpoint "
-                             "'/enterprise-customer/{}/courses'.".format(pk))
-=======
             error_message = (
                 "No catalog is associated with Enterprise {enterprise_name} from endpoint "
                 "'/enterprise-customer/{enterprise_id}/courses'.".format(
@@ -89,7 +85,6 @@
                     enterprise_id=pk
                 )
             )
->>>>>>> b240f663
             logger.error(error_message)
             raise NotFound("The resource you are looking for does not exist: " + error_message)
 
@@ -98,20 +93,6 @@
                 enterprise_customer=enterprise_customer,
                 user_id=request.user.id,
         ).exists():
-<<<<<<< HEAD
-            error_message = ("User '{}' is not associated with enterprise from endpoint "
-                             "'/enterprise-customer/{}/courses'.".format(request.user.username, pk))
-            logger.error(error_message)
-            raise PermissionDenied("The user does not have permission to access this resource: " + error_message)
-
-        catalog_api = CourseCatalogApiClient(request.user)
-        courses = catalog_api.get_catalog_courses(enterprise_customer.catalog)
-
-        # An empty response means that there was a problem fetching data from catalog API.
-        if not courses:
-            error_message = ("Unable to fetch API response for catalog courses from endpoint "
-                             "'/enterprise-customer/{}/courses'.".format(pk))
-=======
             error_message = (
                 "User '{username}' is not associated with Enterprise {enterprise_name} from endpoint "
                 "'/enterprise-customer/{enterprise_id}/courses'.".format(
@@ -137,7 +118,6 @@
                     enterprise_id=pk
                 )
             )
->>>>>>> b240f663
             logger.error(error_message)
             raise NotFound("The resource you are looking for does not exist: " + error_message)
 
