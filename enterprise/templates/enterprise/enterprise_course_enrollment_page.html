{% extends 'enterprise/base.html' %}

{% load staticfiles enterprise %}

{% block extrastyles %}
  <link rel="stylesheet" href="{% static 'enterprise/enterprise_course_enrollment_page.css' %}" />
{% endblock %}

{% block extrahead %}
  <script type="text/javascript" src="{% static 'common/js/vendor/jquery.js' %}"></script>
  <script type="text/javascript" src="{% static 'enterprise/enterprise_course_enrollment_page.js' %}"></script>
{% endblock %}

{% block contents %}
  <header class="logo-container" aria-label="{{ page_title }}">
    <h1>
      <img src="{% static 'images/logo.png' %}" alt="{{ platform_name }}"/>
    </h1>
  </header>
  <hr class="pinstripe"/>

  <div class="enterprise-container">
    <div class="row">
      <div class="col-3">
        <img class="enterprise-logo" src="{{ enterprise_customer.branding_configuration.logo.url }}" alt="{{ enterprise_customer.name }}"/>
        <p class="partnered-text">{{ welcome_text }}</p>
        <p class="partnered-text">
          {% autoescape off %}{{ enterprise_welcome_text }}{% endautoescape %}
        </p>
      </div>
      <div class="col-7 border-left">

        {# Display success, error, warning or info messages #}
        {% alert_messages messages %}

        <h2 class="course-confirmation-title">{{ confirmation_text }}</h2>
        <div class="media">
          <div class="thumbnail">
            <img class="course-image" src="{{ course_image_uri }}" alt="{{ course_title }}"/>
          </div>
          <div class="media-content">
            <div class="course-title">{{ course_title }}</div>
          </div>
        </div>
        <div class="course-detail">
          <div class="course-org">
            {{ organization_name }}
          </div>
          <div class="course-info">
            <i class="fa fa-clock-o" aria-hidden="true"></i>
            <span>{{ starts_at_text }} {{ course_start_date }} &nbsp;| &nbsp; {{ course_pacing }}</span>
          </div>
          {{ course_short_description }}
          <a id="view-course-details-link" class="text-underline" href="#!">{{ view_course_details_text }}</a>
        </div>
        <form method="POST">
          <input type="hidden" name="csrfmiddlewaretoken" value="{{ csrf_token }}" />
          {% if course_modes|length > 1 %}<div class="caption">{{ select_mode_text }}</div>{% endif %}
          {% for course_mode in course_modes %}
          <div class="radio-block">
            <div class=" {% if course_modes|length > 1 %}radio{% endif %}">
              {% if course_modes|length > 1 %}
                <input type="radio" name="course_mode" id="radio{{ forloop.counter0 }}"{% if forloop.first %} checked="checked"{% endif %} value="{{ course_mode.mode }}" />
              {% else %}
                <input type="hidden" name="course_mode" id="radio{{ forloop.counter0 }}" value="{{ course_mode.mode }}" />
              {% endif %}
            </div>

            <label for="radio{{ forloop.counter0 }}">
              <strong class="title">{{ course_mode.title }}</strong>
              <span class="price">
                {{ price_text }}:
                {% if course_mode.final_price and course_mode.original_price != course_mode.final_price %}
                  <strike>{{ course_mode.original_price }}</strike> {{ course_mode.final_price }}
                {% else %}
                  {{ course_mode.original_price }}
                {% endif %}
              </span>
              <span class="description">{{ course_mode.description }}</span>
            </label>
          </div>
          {% endfor %}
          <button class="btn-continue">{{ continue_link_text }}</button>
        </form>
      </div>
    </div>
  </div>
  <div id="course-details-modal" class="modal" aria-hidden="true">
    <div id="course-details-modal-content" class="modal-content" role="dialog" aria-modal="true" aria-labelledby="modal-header-text">
      <button class="fa fa-times-circle modal-close-button" id="modal-close-button" aria-label="{{ close_modal_button_text }}"></button>
      <div class="course-detail-modal-scrollable">

        <header class="wrapper modal-header">
          <div class="modal-header-wrapper">
            <div class="image">
              <img src="{{ course_image_uri }}" alt="{{ course_title }}"/>
            </div>
            <div class="details">
              <h1 id="modal-header-text">{{ course_title }}</h1>
              <p class="short-description">{{ course_short_description }}</p>
              {% if organization_logo and organization_name %}
                <div class="organization">
                  <img src="{{ organization_logo }}" alt="{{ organization_name }}" />
                </div>
              {% endif %}
            </div>
          </div>
        </header>
        <div class="body">
          <div class="details">
            <ol>
              {% if premium_modes|length > 0 %}
                {% with course_mode=premium_modes.0 %}
                  {% if course_mode.original_price %}
                    <li>
                      <div class="detail-container">
                        <div class="detail-title-container">
                          <span class="icon fa fa-tag" aria-hidden="true"></span>
                          <span class="title">{{ price_text }}</span>
                        </div>
                        <div class="detail-value-container">
                          <span class="text">
                            {% if course_mode.final_price and course_mode.original_price != course_mode.final_price %}
                              <strike>{{ course_mode.original_price }}</strike>
                              <span class="discount">{{ course_mode.final_price }}</span>
                            {% else %}
                              {{ course_mode.original_price }}
                            {% endif %}
                          </span>
                        </div>
                      </div>
                    </li>
                  {% endif %}
                {% endwith %}
              {% endif %}
              {% if course_level_type %}
                <li>
                  <div class="detail-container">
                    <div class="detail-title-container">
                      <span class="icon fa fa-certificate" aria-hidden="true"></span>
                      <span class="title">{{ level_text }}</span>
                    </div>
                    <div class="detail-value-container">
                      <span class="text">{{ course_level_type }}</span>
                    </div>
                  </div>
                </li>
              {% endif %}
              {% if course_effort %}
                <li>
                  <div class="detail-container">
                    <div class="detail-title-container">
                      <span class="icon fa fa-tachometer" aria-hidden="true"></span>
                      <span class="title">{{ effort_text }}</span>
                    </div>
                    <div class="detail-value-container">
                      <span class="text">{{ course_effort }}</span>
                    </div>
                  </div>
                </li>
              {% endif %}
            </ol>
          </div>
          <div class="overview">
            {% if course_full_description %}
              <h2>{{ course_full_description_text }}</h2>
              <div>{% autoescape off %}{{ course_full_description }}{% endautoescape %}</div>
            {% endif %}
            {% if expected_learning_items %}
              <h2>{{ expected_learning_items_text }}</h2>
              <ul>
              {% for item in expected_learning_items %}
                <li>{{ item }}</li>
              {% endfor %}
              </ul>
            {% endif %}
            {% if staff %}
              <h2>{{ staff_text }}</h2>
              <div class="staff-container">
                {% for person in staff %}
                  <div class="row">
                    <div class="col-3">
                      <img src="{{ person.profile_image_url }}" alt="{{ person.given_name }} {{ person.family_name }}" />
                    </div>
                    <div class="col-7">
                      <h2>{{ person.given_name }} {{ person.family_name }}</h2>
                      {% if person.position %}
<<<<<<< HEAD
                        <h3>{{ person.position.title }} at {{ person.position.organization_name }}</h3>
=======
                        <p>{{ person.position.title }} at {{ person.position.organization_name }}</p>
>>>>>>> f738317e
                      {% endif %}
                      <p>{{ person.bio }}</p>
                    </div>
                  </div>
                {% endfor %}
              </div>
            {% endif %}
          </div>
        </div>

      </div>
    </div>
  </div>
{% endblock %}<|MERGE_RESOLUTION|>--- conflicted
+++ resolved
@@ -185,11 +185,7 @@
                     <div class="col-7">
                       <h2>{{ person.given_name }} {{ person.family_name }}</h2>
                       {% if person.position %}
-<<<<<<< HEAD
-                        <h3>{{ person.position.title }} at {{ person.position.organization_name }}</h3>
-=======
                         <p>{{ person.position.title }} at {{ person.position.organization_name }}</p>
->>>>>>> f738317e
                       {% endif %}
                       <p>{{ person.bio }}</p>
                     </div>
