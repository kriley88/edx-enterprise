--- conflicted
+++ resolved
@@ -162,13 +162,10 @@
             </ol>
           </div>
           <div class="overview">
-<<<<<<< HEAD
-=======
             {% if course_full_description %}
               <h2>{{ course_full_description_text }}</h2>
               <p>{{ course_full_description }}</p>
             {% endif %}
->>>>>>> 951afa5d
             {% if expected_learning_items %}
               <h2>{{ expected_learning_items_text }}</h2>
               <ul>
@@ -177,8 +174,6 @@
               {% endfor %}
               </ul>
             {% endif %}
-<<<<<<< HEAD
-=======
             {% if staff %}
               <h2>{{ staff_text }}</h2>
               <div class="staff-container">
@@ -195,7 +190,6 @@
                 {% endfor %}
               </div>
             {% endif %}
->>>>>>> 951afa5d
           </div>
         </div>
 
