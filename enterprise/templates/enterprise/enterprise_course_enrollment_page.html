{% extends 'enterprise/base.html' %}

{% load staticfiles enterprise %}

{% block extrastyles %}
  <link rel="stylesheet" href="{% static 'enterprise/enterprise_course_enrollment_page.css' %}" />
{% endblock %}

{% block extrahead %}
  <script type="text/javascript" src="{% static 'common/js/vendor/jquery.js' %}"></script>
  <script type="text/javascript" src="{% static 'enterprise/enterprise_course_enrollment_page.js' %}"></script>
{% endblock %}

{% block contents %}
  <header class="logo-container" aria-label="{{ page_title }}">
    <h1>
      <img src="{% static 'images/logo.png' %}" alt="{{ platform_name }}"/>
    </h1>
  </header>
  <hr class="pinstripe"/>

  <div class="enterprise-container">
    <div class="row">
      <div class="col-3">
        <img class="enterprise-logo" src="{{ enterprise_customer.branding_configuration.logo.url }}" alt="{{ enterprise_customer.name }}"/>
        <p class="partnered-text">{{ welcome_text }}</p>
        <p class="partnered-text">
          {% autoescape off %}{{ enterprise_welcome_text }}{% endautoescape %}
        </p>
      </div>
      <div class="col-7 border-left">

        {# Display success, error, warning or info messages #}
        {% alert_messages messages %}

        <h2 class="course-confirmation-title">{{ confirmation_text }}</h2>
        <div class="media">
          <div class="thumbnail">
            <img class="course-image" src="{{ course_image_uri }}" alt="{{ course_title }}"/>
          </div>
          <div class="media-content">
            <div class="course-title">{{ course_title }}</div>
          </div>
        </div>
        <div class="course-detail">
          <div class="course-org">
            {{ organization_name }}
          </div>
          <div class="course-info">
            <i class="fa fa-clock-o" aria-hidden="true"></i>
            <span>{{ starts_at_text }} {{ course_start_date }} &nbsp;| &nbsp; {{ course_pacing }}</span>
          </div>
          {{ course_short_description }}
          <a id="view-course-details-link" class="text-underline" href="#!">{{ view_course_details_text }}</a>
        </div>
        <form method="POST">
          <input type="hidden" name="csrfmiddlewaretoken" value="{{ csrf_token }}" />
          {% if course_modes|length > 1 %}<div class="caption">{{ select_mode_text }}</div>{% endif %}
          {% for course_mode in course_modes %}
          <div class="radio-block">
            <div class=" {% if course_modes|length > 1 %}radio{% endif %}">
              {% if course_modes|length > 1 %}
                <input type="radio" name="course_mode" id="radio{{ forloop.counter0 }}"{% if forloop.first %} checked="checked"{% endif %} value="{{ course_mode.mode }}" />
              {% else %}
                <input type="hidden" name="course_mode" id="radio{{ forloop.counter0 }}" value="{{ course_mode.mode }}" />
              {% endif %}
            </div>

            <label for="radio{{ forloop.counter0 }}">
              <strong class="title">{{ course_mode.title }}</strong>
              <span class="price">
                {{ price_text }}:
                {% if course_mode.final_price and course_mode.original_price != course_mode.final_price %}
                  <strike>{{ course_mode.original_price }}</strike> {{ course_mode.final_price }}
                {% else %}
                  {{ course_mode.original_price }}
                {% endif %}
              </span>
              <span class="description">{{ course_mode.description }}</span>
            </label>
          </div>
          {% endfor %}
          <button class="btn-continue">{{ continue_link_text }}</button>
        </form>
      </div>
    </div>
  </div>
  <div id="course-details-modal" class="modal" aria-hidden="true">
    <div id="course-details-modal-content" class="modal-content" role="dialog" aria-modal="true" aria-labelledby="modal-header-text">
      <button class="fa fa-times-circle modal-close-button" id="modal-close-button" aria-label="{{ close_modal_button_text }}"></button>
      <div class="course-detail-modal-scrollable">

        <header class="wrapper modal-header">
          <div class="modal-header-wrapper">
            <div class="image">
              <img src="{{ course_image_uri }}" alt="{{ course_title }}"/>
            </div>
            <div class="details">
              <h1 id="modal-header-text">{{ course_title }}</h1>
              <p class="short-description">{{ course_short_description }}</p>
              {% if organization_logo and organization_name %}
                <div class="organization">
                  <img src="{{ organization_logo }}" alt="{{ organization_name }}" />
                </div>
              {% endif %}
            </div>
          </div>
        </header>
        <div class="body">
          <div class="details">
            <ol>
              {% if premium_modes|length > 0 %}
                {% with course_mode=premium_modes.0 %}
                  {% if course_mode.original_price %}
                    <li>
                      <div class="detail-container">
                        <div class="detail-title-container">
                          <span class="icon fa fa-tag" aria-hidden="true"></span>
                          <span class="title">{{ price_text }}</span>
                        </div>
                        <div class="detail-value-container">
                          <span class="text">
                            {% if course_mode.final_price and course_mode.original_price != course_mode.final_price %}
                              <strike>{{ course_mode.original_price }}</strike>
                              <span class="discount">{{ course_mode.final_price }}</span>
                            {% else %}
                              {{ course_mode.original_price }}
                            {% endif %}
                          </span>
                        </div>
                      </div>
                    </li>
                  {% endif %}
                {% endwith %}
              {% endif %}
              {% if course_level_type %}
                <li>
                  <div class="detail-container">
                    <div class="detail-title-container">
                      <span class="icon fa fa-certificate" aria-hidden="true"></span>
                      <span class="title">{{ level_text }}</span>
                    </div>
                    <div class="detail-value-container">
                      <span class="text">{{ course_level_type }}</span>
                    </div>
                  </div>
                </li>
              {% endif %}
              {% if course_effort %}
                <li>
                  <div class="detail-container">
                    <div class="detail-title-container">
                      <span class="icon fa fa-tachometer" aria-hidden="true"></span>
                      <span class="title">{{ effort_text }}</span>
                    </div>
                    <div class="detail-value-container">
                      <span class="text">{{ course_effort }}</span>
                    </div>
                  </div>
                </li>
              {% endif %}
            </ol>
          </div>
          <div class="overview">
            {% if course_full_description %}
              <h2>{{ course_full_description_text }}</h2>
<<<<<<< HEAD
              <p>{{ course_full_description }}</p>
=======
              <div>{% autoescape off %}{{ course_full_description }}{% endautoescape %}</div>
>>>>>>> 233b6168
            {% endif %}
            {% if expected_learning_items %}
              <h2>{{ expected_learning_items_text }}</h2>
              <ul>
              {% for item in expected_learning_items %}
                <li>{{ item }}</li>
              {% endfor %}
              </ul>
            {% endif %}
            {% if staff %}
              <h2>{{ staff_text }}</h2>
              <div class="staff-container">
                {% for person in staff %}
                  <div class="row">
                    <div class="col-3">
                      <img src="{{ person.profile_image_url }}" alt="{{ person.given_name }} {{ person.family_name }}" />
                    </div>
                    <div class="col-7">
                      <h2>{{ person.given_name }} {{ person.family_name }}</h2>
                      <p>{{ person.bio }}</p>
                    </div>
                  </div>
                {% endfor %}
              </div>
            {% endif %}
          </div>
        </div>

      </div>
    </div>
  </div>
{% endblock %}<|MERGE_RESOLUTION|>--- conflicted
+++ resolved
@@ -164,11 +164,7 @@
           <div class="overview">
             {% if course_full_description %}
               <h2>{{ course_full_description_text }}</h2>
-<<<<<<< HEAD
-              <p>{{ course_full_description }}</p>
-=======
               <div>{% autoescape off %}{{ course_full_description }}{% endautoescape %}</div>
->>>>>>> 233b6168
             {% endif %}
             {% if expected_learning_items %}
               <h2>{{ expected_learning_items_text }}</h2>
