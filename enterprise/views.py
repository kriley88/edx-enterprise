"""
User-facing views for the Enterprise app.
"""
from __future__ import absolute_import, unicode_literals

from logging import getLogger

from consent.helpers import consent_required
from consent.models import DataSharingConsent
from dateutil.parser import parse
from edx_rest_api_client.exceptions import HttpClientError
from requests.exceptions import HTTPError, Timeout

from django.conf import settings
from django.contrib.auth.decorators import login_required
from django.core.exceptions import ImproperlyConfigured
from django.core.urlresolvers import reverse
from django.db import transaction
from django.http import Http404
from django.shortcuts import get_object_or_404, redirect, render
from django.utils.decorators import method_decorator
from django.utils.translation import ugettext as _
from django.utils.translation import get_language_from_request, ungettext
from django.views.generic import View

try:
    from openedx.core.djangoapps.site_configuration import helpers as configuration_helpers
except ImportError:
    configuration_helpers = None


# isort:imports-firstparty
from enterprise.api_client.discovery import CourseCatalogApiServiceClient
from enterprise.api_client.ecommerce import EcommerceApiClient
from enterprise.api_client.lms import CourseApiClient, EnrollmentApiClient
from enterprise.decorators import enterprise_login_required, force_fresh_session
from enterprise.messages import add_consent_declined_message
from enterprise.models import EnterpriseCourseEnrollment, EnterpriseCustomer, EnterpriseCustomerUser
from enterprise.utils import (
    NotConnectedToOpenEdX,
    clean_html_for_template_rendering,
    filter_audit_course_modes,
    get_enterprise_customer_for_user,
    get_enterprise_customer_or_404,
    get_enterprise_customer_user,
<<<<<<< HEAD
    clean_html_for_template_rendering,
=======
>>>>>>> dc1b87fd
)
from six.moves.urllib.parse import urlencode, urljoin  # pylint: disable=import-error


LOGGER = getLogger(__name__)
LMS_DASHBOARD_URL = urljoin(settings.LMS_ROOT_URL, '/dashboard')
LMS_START_PREMIUM_COURSE_FLOW_URL = urljoin(settings.LMS_ROOT_URL, '/verify_student/start-flow/{course_id}/')
LMS_COURSEWARE_URL = urljoin(settings.LMS_ROOT_URL, '/courses/{course_id}/courseware')
LMS_COURSE_URL = urljoin(settings.LMS_ROOT_URL, '/courses/{course_id}/courseware')


def verify_edx_resources():
    """
    Ensure that all necessary resources to render the view are present.
    """
    required_methods = {
        'configuration_helpers': configuration_helpers,
    }

    for method in required_methods:
        if required_methods[method] is None:
            raise NotConnectedToOpenEdX(
                _("The following method from the Open edX platform is necessary for this view but isn't available.")
                + "\nUnavailable: {method}".format(method=method)
            )


class GrantDataSharingPermissions(View):
    """
    Provide a form and form handler for data sharing consent.

    View handles the case in which we get to the "verify consent" step, but consent
    hasn't yet been provided - this view contains a GET view that provides a form for
    consent to be provided, and a POST view that consumes said form.
    """

    page_title = _('Data sharing consent required')
    consent_message_header = _('Consent to share your data')
    requested_permissions_header = _('{enterprise_customer_name} would like to know about:')
    agreement_text = _(
        'I agree to allow {platform_name} to share data about my enrollment, completion and performance '
        'in all {platform_name} courses and programs where my enrollment is sponsored by {enterprise_customer_name}.'
    )
    continue_text = _('Yes, continue')
    abort_text = _('No, take me back.')
    policy_dropdown_header = _('Data Sharing Policy')
    sharable_items_header = _(
        'Enrollment, completion, and performance data that may be shared with {enterprise_customer_name} '
        '(or its designee) for these courses and programs are limited to the following:'
    )
    sharable_items = [
        _('My email address for my {platform_name} account'),
        _('My {platform_name} ID'),
        _('My {platform_name} username'),
        _('What courses and/or programs I\'ve enrolled in or unenrolled from'),
        _(
            'Whether I completed specific parts of each course or program (for example, whether '
            'I watched a given video or completed a given homework assignment)'
        ),
        _('My overall percentage completion of each course or program on a periodic basis'),
        _('My performance in each course or program'),
        _('My final grade in each course or program'),
        _('Whether I received a certificate in each course or program'),
    ]
    sharable_items_footer = _(
        'My permission applies only to data from courses or programs that are sponsored by {enterprise_customer_name}'
        ', and not to data from any {platform_name} courses or programs that I take on my own. I understand that '
        'once I grant my permission to allow data to be shared with {enterprise_customer_name}, '
        'I may not withdraw my permission but I may elect to unenroll from any courses that are '
        'sponsored by {enterprise_customer_name}.'
    )
    sharable_items_note_header = _('Please note')
    sharable_items_notes = [
        _('If you decline to consent, that fact may be shared with {enterprise_customer_name}.'),
    ]
    confirmation_modal_header = _('Are you aware...')
    modal_affirm_decline_msg = _('I decline')
    modal_abort_decline_msg = _('View the data sharing policy')
    policy_link_template = _('View the {start_link}data sharing policy{end_link}.').format(
        start_link='<a href="#consent-policy-dropdown-bar" class="policy-dropdown-link background-input" '
                   'id="policy-dropdown-link">',
        end_link='</a>',
    )
    policy_return_link_text = _('Return to Top')
    welcome_text = _('Welcome to {platform_name}.')
    enterprise_welcome_text = _(
        "{strong_start}{enterprise_customer_name}{strong_end} has partnered with "
        "{strong_start}{platform_name}{strong_end} to offer you high-quality learning "
        "opportunities from the world's best universities."
    )

    def get_default_context(self, enterprise_customer, platform_name):
        """
        Get the set of variables that will populate the template by default.
        """
        return {
            'page_title': self.page_title,
            'consent_message_header': self.consent_message_header,
            'requested_permissions_header': self.requested_permissions_header.format(
                enterprise_customer_name=enterprise_customer.name
            ),
            'agreement_text': self.agreement_text.format(
                enterprise_customer_name=enterprise_customer.name,
                platform_name=platform_name,
            ),
            'continue_text': self.continue_text,
            'abort_text': self.abort_text,
            'policy_dropdown_header': self.policy_dropdown_header,
            'sharable_items_header': self.sharable_items_header.format(
                enterprise_customer_name=enterprise_customer.name
            ),
            'sharable_items': [
                item.format(
                    enterprise_customer_name=enterprise_customer.name,
                    platform_name=platform_name
                ) for item in self.sharable_items
            ],
            'sharable_items_footer': self.sharable_items_footer.format(
                enterprise_customer_name=enterprise_customer.name,
                platform_name=platform_name,
            ),
            'sharable_items_note_header': self.sharable_items_note_header,
            'sharable_items_notes': [
                item.format(
                    enterprise_customer_name=enterprise_customer.name,
                    platform_name=platform_name
                ) for item in self.sharable_items_notes
            ],
            'confirmation_modal_header': self.confirmation_modal_header,
            'confirmation_modal_affirm_decline_text': self.modal_affirm_decline_msg,
            'confirmation_modal_abort_decline_text': self.modal_abort_decline_msg,
            'policy_link_template': self.policy_link_template,
            'policy_return_link_text': self.policy_return_link_text,
            'LMS_SEGMENT_KEY': settings.LMS_SEGMENT_KEY,
        }

    @method_decorator(login_required)
    def get_course_specific_consent(self, request, course_id):
        """
        Render a form with course-specific information about data sharing consent.

        This particular variant of the method is called when a `course_id` parameter
        is passed to the view. In this case, the form is rendered with information
        about the specific course that's being set up.

        A 404 will be raised if any of the following conditions are met:
            * Enrollment is not to be deferred and there's an EnterpriseCourseEnrollment
              associated with the current user, but the corresponding EnterpriseCustomer
              does not require course-level consent for this course.
            * Enrollment is to be deferred, but either no EnterpriseCustomer was
              supplied (via the enrollment_deferred GET parameter) or the supplied
              EnterpriseCustomer doesn't exist.
        """
        try:
            # Make sure course run exists.
            CourseApiClient().get_course_details(course_id)
        except HttpClientError:
            raise Http404

        next_url = request.GET.get('next')
        failure_url = request.GET.get('failure_url')

        enrollment_deferred = request.GET.get('enrollment_deferred')
        customer = None
        if enrollment_deferred is None:
            # For non-deferred enrollments, check if we need to collect
            # consent and retrieve the EnterpriseCustomer using the existing
            # EnterpriseCourseEnrollment.
            try:
                enrollment = EnterpriseCourseEnrollment.objects.get(
                    enterprise_customer_user__user_id=request.user.id,
                    course_id=course_id
                )
                customer = enrollment.enterprise_customer_user.enterprise_customer
                if not consent_required(
                        request.user,
                        enrollment.enterprise_customer_user.username,
                        course_id,
                        customer.uuid
                ):
                    raise Http404
            except EnterpriseCourseEnrollment.DoesNotExist:
                # Enrollment is not deferred, but we don't have
                # an EnterpriseCourseEnrollment yet, so we carry
                # and attempt to retrieve the EnterpriseCustomer
                # using the enterprise_id request param below.
                pass

        # Deferred enrollments will pass the EnterpriseCustomer UUID
        # as a request parameter. Use it to get the EnterpriseCustomer
        # if we were not able to retrieve it above.
        if not customer:
            enterprise_uuid = request.GET.get('enterprise_id')
            customer = get_object_or_404(EnterpriseCustomer, uuid=enterprise_uuid)

        platform_name = configuration_helpers.get_value("PLATFORM_NAME", settings.PLATFORM_NAME)
        context_data = self.get_default_context(customer, platform_name)
        # Translators: bold_start and bold_end are HTML tags for specifying
        # enterprise name in bold text.
        course_specific_context = {
            'consent_request_prompt': _(
                'To access this course, you must first consent to share your learning achievements '
                'with {bold_start}{enterprise_customer_name}{bold_end}.'
            ).format(
                enterprise_customer_name=customer.name,
                bold_start='<b>',
                bold_end='</b>',
            ),
            'requested_permissions_header': _(
                'Per the {start_link}Data Sharing Policy{end_link}, '
                '{bold_start}{enterprise_customer_name}{bold_end} would like to know about:'
            ).format(
                enterprise_customer_name=customer.name,
                bold_start='<b>',
                bold_end='</b>',
                start_link='<a href="#consent-policy-dropdown-bar" '
                           'class="policy-dropdown-link background-input failure-link" id="policy-dropdown-link">',
                end_link='</a>',

            ),
            'confirmation_alert_prompt': _(
                'In order to start this course and use your discount, {bold_start}you must{bold_end} consent '
                'to share your course data with {enterprise_customer_name}.'
            ).format(
                enterprise_customer_name=customer.name,
                bold_start='<b>',
                bold_end='</b>',
            ),
            'confirmation_alert_prompt_warning': '',
            'LANGUAGE_CODE': get_language_from_request(request),
            'platform_name': platform_name,
            'course_id': course_id,
            'redirect_url': next_url,
            'enterprise_customer_name': customer.name,
            'course_specific': True,
            'enrollment_deferred': enrollment_deferred is not None,
            'failure_url': failure_url,
            'requested_permissions': [
                _('your enrollment in this course'),
                _('your learning progress'),
                _('course completion'),
            ],
            'enterprise_customer': customer,
            'welcome_text': self.welcome_text.format(platform_name=platform_name),
            'enterprise_welcome_text': self.enterprise_welcome_text.format(
                enterprise_customer_name=customer.name,
                platform_name=platform_name,
                strong_start='<strong>',
                strong_end='</strong>',
            ),
            'policy_link_template': '',
        }
        context_data.update(course_specific_context)
        if customer.require_account_level_consent:
            context_data.update({
                'consent_request_prompt': _(
                    'To access this and other courses sponsored by {bold_start}{enterprise_customer_name}{bold_end}, '
                    'and to use the discounts available to you, you must first consent to share your '
                    'learning achievements with {bold_start}{enterprise_customer_name}{bold_end}.'
                ).format(
                    enterprise_customer_name=customer.name,
                    bold_start='<b>',
                    bold_end='</b>',
                ),
                'requested_permissions': [
                    _('your enrollment in all sponsored courses'),
                    _('your learning progress'),
                    _('course completion'),
                ],
            })

        return render(request, 'enterprise/grant_data_sharing_permissions.html', context=context_data)

    def get(self, request):
        """
        Render a form to collect user input about data sharing consent.
        """
        # Verify that all necessary resources are present
        verify_edx_resources()
        course = request.GET.get('course_id', '')

        return self.get_course_specific_consent(request, course)

    @method_decorator(login_required)
    def post_course_specific_consent(self, request, course_id, consent_provided):
        """
        Interpret the course-specific form above and save it to an EnterpriseCourseEnrollment object.
        """
        try:
            client = CourseApiClient()
            client.get_course_details(course_id)
        except HttpClientError:
            raise Http404

        enrollment_deferred = request.POST.get('enrollment_deferred')
        if enrollment_deferred is None:
            enterprise_customer = get_enterprise_customer_for_user(request.user)
            enterprise_customer_user, __ = EnterpriseCustomerUser.objects.get_or_create(
                enterprise_customer=enterprise_customer,
                user_id=request.user.id
            )
            EnterpriseCourseEnrollment.objects.update_or_create(
                enterprise_customer_user=enterprise_customer_user,
                course_id=course_id,
            )
            DataSharingConsent.objects.update_or_create(
                username=request.user.username,
                course_id=course_id,
                enterprise_customer=enterprise_customer,
                defaults={
                    'granted': consent_provided
                },
            )

        if not consent_provided:
            failure_url = request.POST.get('failure_url') or reverse('dashboard')
            return redirect(failure_url)

        return redirect(request.POST.get('redirect_url', reverse('dashboard')))

    def post(self, request):
        """
        Process the above form.
        """
        # Verify that all necessary resources are present
        verify_edx_resources()

        # If the checkbox is unchecked, no value will be sent
        consent_provided = request.POST.get('data_sharing_consent', False)
        specific_course = request.POST.get('course_id', '')

        return self.post_course_specific_consent(request, specific_course, consent_provided)


class HandleConsentEnrollment(View):
    """
    Handle enterprise course enrollment at providing data sharing consent.

    View handles the case for enterprise course enrollment after successful
    consent.
    """

    @method_decorator(enterprise_login_required)
    def get(self, request, enterprise_uuid, course_id):
        """
        Handle the enrollment of enterprise learner in the provided course.

        Based on `enterprise_uuid` in URL, the view will decide which
        enterprise customer's course enrollment record should be created.

        Depending on the value of query parameter `course_mode` then learner
        will be either redirected to LMS dashboard for audit modes or
        redirected to ecommerce basket flow for payment of premium modes.
        """
        # Verify that all necessary resources are present
        verify_edx_resources()
        enrollment_course_mode = request.GET.get('course_mode')

        # Redirect the learner to LMS dashboard in case no course mode is
        # provided as query parameter `course_mode`
        if not enrollment_course_mode:
            return redirect(LMS_DASHBOARD_URL)

        try:
            enrollment_client = EnrollmentApiClient()
            course_modes = enrollment_client.get_course_modes(course_id)
        except HttpClientError:
            LOGGER.error('Failed to determine available course modes for course ID: %s', course_id)
            raise Http404

        # Verify that the request user belongs to the enterprise against the
        # provided `enterprise_uuid`.
        enterprise_customer = get_enterprise_customer_or_404(enterprise_uuid)
        enterprise_customer_user = get_enterprise_customer_user(request.user.id, enterprise_customer.uuid)
        if not enterprise_customer_user:
            raise Http404

        selected_course_mode = None
        for course_mode in course_modes:
            if course_mode['slug'] == enrollment_course_mode:
                selected_course_mode = course_mode
                break

        if not selected_course_mode:
            return redirect(LMS_DASHBOARD_URL)

        # Create the Enterprise backend database records for this course
        # enrollment
        EnterpriseCourseEnrollment.objects.update_or_create(
            enterprise_customer_user=enterprise_customer_user,
            course_id=course_id,
        )
        DataSharingConsent.objects.update_or_create(
            username=enterprise_customer_user.username,
            course_id=course_id,
            enterprise_customer=enterprise_customer_user.enterprise_customer,
            defaults={
                'granted': True
            },
        )

        audit_modes = getattr(settings, 'ENTERPRISE_COURSE_ENROLLMENT_AUDIT_MODES', ['audit', 'honor'])
        if selected_course_mode['slug'] in audit_modes:
            # In case of Audit course modes enroll the learner directly through
            # enrollment API client and redirect the learner to dashboard.
            try:
                ecommerce_api_client = EcommerceApiClient(request.user)
                # Post to E-Commerce for audit enrollment.
                ecommerce_api_client.post_audit_order_to_ecommerce(request, selected_course_mode['sku'])
            except (HTTPError, Timeout, HttpClientError):
                return redirect('enterprise_course_enrollment_page', enterprise_uuid, course_id)

            return redirect(LMS_COURSEWARE_URL.format(course_id=course_id))

        # redirect the enterprise learner to the ecommerce flow in LMS
        # Note: LMS start flow automatically detects the paid mode
        return redirect(LMS_START_PREMIUM_COURSE_FLOW_URL.format(course_id=course_id))


class CourseEnrollmentView(View):
    """
    Enterprise landing page view.

    This view will display the course mode selection with related enterprise
    information.
    """

    PACING_FORMAT = {
        'instructor_paced': _('Instructor-Paced'),
        'self_paced': _('Self-Paced')
    }
    STATIC_TEXT_FORMAT = {
        'page_title': _('Confirm your course'),
        'confirmation_text': _('Confirm your course'),
        'starts_at_text': _('Starts'),
        'view_course_details_text': _('View Course Details'),
        'select_mode_text': _('Please select one:'),
        'price_text': _('Price'),
        'free_price_text': _('FREE'),
        'verified_text': _(
            'Earn a verified certificate!'
        ),
        'audit_text': _(
            'Not eligible for a certificate; does not count toward a MicroMasters'
        ),
        'continue_link_text': _('Continue'),
        'level_text': _('Level'),
        'effort_text': _('Effort'),
        'close_modal_button_text': _('Close'),
        'expected_learning_items_text': _("What you'll learn"),
        'course_full_description_text': _('About This Course'),
        'staff_text': _('Course Staff'),
    }
    WELCOME_TEXT_FORMAT = _('Welcome to {platform_name}.')
    ENT_WELCOME_TEXT_FORMAT = _(
        "{strong_start}{enterprise_customer_name}{strong_end} has partnered with "
        "{strong_start}{platform_name}{strong_end} to offer you high-quality learning "
        "opportunities from the world's best universities."
    )

    def set_final_prices(self, modes, request):
        """
        Set the final discounted price on each premium mode.
        """
        result = []
        for mode in modes:
            if mode['premium']:
                mode['final_price'] = self.get_final_price(mode, request)
            result.append(mode)
        return result

    def get_final_price(self, mode, request):
        """
        Get course mode's SKU discounted price after applying any entitlement available for this user.
        """
        try:
            ecommerce_api_client = EcommerceApiClient(request.user)
            return ecommerce_api_client.get_course_final_price(mode)
        except HttpClientError:
            LOGGER.error(
                "Failed to get price details for course mode's SKU '{sku}' for username '{username}'".format(
                    sku=mode['sku'], username=request.user.username
                )
            )
            return mode['original_price']

    def get_base_details(self, enterprise_uuid, course_run_id):
        """
        Retrieve fundamental details used by both POST and GET versions of this view.

        Specifically, take an EnterpriseCustomer UUID and a course run ID, and transform those
        into an actual EnterpriseCustomer, a set of details about the course, and a list
        of the available course modes for that course run.
        """
        try:
            course, course_run = CourseCatalogApiServiceClient().get_course_and_course_run(course_run_id)
        except (HttpClientError, ImproperlyConfigured):
            LOGGER.error('Failed to get metadata for course run: %s', course_run_id)
            raise Http404

        if course is None or course_run is None:
            LOGGER.error('Unable to find metadata for course run: %s', course_run_id)
            raise Http404

        enterprise_customer = get_enterprise_customer_or_404(enterprise_uuid)

        try:
            enrollment_client = EnrollmentApiClient()
            modes = enrollment_client.get_course_modes(course_run_id)
        except HttpClientError:
            LOGGER.error('Failed to determine available course modes for course run: %s', course_run_id)
            raise Http404

        course_modes = []

        audit_modes = getattr(
            settings,
            'ENTERPRISE_COURSE_ENROLLMENT_AUDIT_MODES',
            ['audit', 'honor']
        )

        for mode in modes:
            if mode['min_price']:
                price_text = '${}'.format(mode['min_price'])
            else:
                price_text = self.STATIC_TEXT_FORMAT['free_price_text']
            if mode['slug'] in audit_modes:
                description = self.STATIC_TEXT_FORMAT['audit_text']
            else:
                description = self.STATIC_TEXT_FORMAT['verified_text']
            course_modes.append({
                'mode': mode['slug'],
                'min_price': mode['min_price'],
                'sku': mode['sku'],
                'title': mode['name'],
                'original_price': price_text,
                'final_price': price_text,
                'description': description,
                'premium': mode['slug'] not in audit_modes
            })

        return enterprise_customer, course, course_run, course_modes

    def get_enterprise_course_enrollment_page(
            self,
            request,
            enterprise_customer,
            course,
            course_run,
            course_modes,
            enterprise_course_enrollment,
            data_sharing_consent
    ):
        """
        Render enterprise specific course track selection page.
        """
        platform_name = configuration_helpers.get_value('PLATFORM_NAME', settings.PLATFORM_NAME)
        course_start_date = ''
        if course_run['start']:
            course_start_date = parse(course_run['start']).strftime('%B %d, %Y')

        # Format the course effort string using the min/max effort
        # fields for the course run.
        course_effort = ''
        min_effort = course_run['min_effort'] or ''
        max_effort = course_run['max_effort'] or ''
        effort_hours = '{min}-{max}'.format(min=min_effort, max=max_effort).strip('-')
        if effort_hours:
            # If we are dealing with just one of min/max effort
            # cast the hours value to a string so that pluralization
            # is handled appropriately when formatting the full
            # course effort string below.
            if '-' not in effort_hours:
                effort_hours = int(effort_hours)
            course_effort = ungettext(
                '{hours} hour per week',
                '{hours} hours per week',
                effort_hours,
            ).format(hours=effort_hours)

        # Retrieve the enterprise-discounted price from ecommerce.
        course_modes = self.set_final_prices(course_modes, request)
        premium_modes = [mode for mode in course_modes if mode['premium']]

        # Parse organization name and logo.
        organization_name = ''
        organization_logo = ''
        if course['owners']:
            # The owners key contains the organizations associated with the course.
            # We pick the first one in the list here to meet UX requirements.
            organization = course['owners'][0]
            organization_name = organization['name']
            organization_logo = organization['logo_image_url']

        # Add a message to the message display queue if the learner
        # has gone through the data sharing consent flow and declined
        # to give data sharing consent.
        if enterprise_course_enrollment and not data_sharing_consent.granted:
            add_consent_declined_message(request, enterprise_customer, course_run)

        context_data = {
            'LANGUAGE_CODE': get_language_from_request(request),
            'platform_name': platform_name,
            'course_title': course_run['title'],
            'course_short_description': course_run['short_description'] or '',
            'course_pacing': self.PACING_FORMAT.get(course_run['pacing_type'], ''),
            'course_start_date': course_start_date,
            'course_image_uri': course_run['image']['src'],
            'enterprise_customer': enterprise_customer,
            'welcome_text': self.WELCOME_TEXT_FORMAT.format(platform_name=platform_name),
            'enterprise_welcome_text': self.ENT_WELCOME_TEXT_FORMAT.format(
                enterprise_customer_name=enterprise_customer.name,
                platform_name=platform_name,
                strong_start='<strong>',
                strong_end='</strong>',
            ),
            'course_modes': filter_audit_course_modes(enterprise_customer, course_modes),
            'course_effort': course_effort,
            'course_full_description': clean_html_for_template_rendering(course_run['full_description']),
            'organization_logo': organization_logo,
            'organization_name': organization_name,
            'course_level_type': course_run.get('level_type', ''),
            'premium_modes': premium_modes,
            'expected_learning_items': course['expected_learning_items'],
            'staff': course_run['staff'],
        }
        context_data.update(self.STATIC_TEXT_FORMAT)
        return render(request, 'enterprise/enterprise_course_enrollment_page.html', context=context_data)

    @method_decorator(transaction.non_atomic_requests)
    def dispatch(self, *args, **kwargs):  # pylint: disable=arguments-differ
        """
        Disable atomicity for the view.

        Since we have settings.ATOMIC_REQUESTS enabled, Django wraps all view functions in an atomic transaction, so
        they can be rolled back if anything fails.

        However, the we need to be able to save data in the middle of get/post(), so that it's available for calls to
        external APIs.  To allow this, we need to disable atomicity at the top dispatch level.
        """
        return super(CourseEnrollmentView, self).dispatch(*args, **kwargs)

    @method_decorator(enterprise_login_required)
    def post(self, request, enterprise_uuid, course_id):
        """
        Process a submitted track selection form for the enterprise.
        """
        enterprise_customer, course, course_run, course_modes = self.get_base_details(enterprise_uuid, course_id)

        # Create a link between the user and the enterprise customer if it
        # does not already exist.
        enterprise_customer_user, __ = EnterpriseCustomerUser.objects.get_or_create(
            enterprise_customer=enterprise_customer,
            user_id=request.user.id
        )

<<<<<<< HEAD
        data_sharing_consent = DataSharingConsent.objects.proxied_get(
=======
        data_sharing_consent = DataSharingConsent.objects.get(
>>>>>>> dc1b87fd
            username=enterprise_customer_user.username,
            course_id=course_id,
            enterprise_customer=enterprise_customer
        )

        try:
            enterprise_course_enrollment = EnterpriseCourseEnrollment.objects.get(
                enterprise_customer_user__enterprise_customer=enterprise_customer,
                enterprise_customer_user__user_id=request.user.id,
                course_id=course_id
            )
        except EnterpriseCourseEnrollment.DoesNotExist:
            enterprise_course_enrollment = None

        selected_course_mode_name = request.POST.get('course_mode')
        selected_course_mode = None
        for course_mode in course_modes:
            if course_mode['mode'] == selected_course_mode_name:
                selected_course_mode = course_mode
                break

        if not selected_course_mode:
            return self.get_enterprise_course_enrollment_page(
                request,
                enterprise_customer,
                course,
                course_run,
                course_modes,
                enterprise_course_enrollment,
                data_sharing_consent
            )

        user_consent_needed = consent_required(
            request.user,
            enterprise_customer_user.username,
            course_id,
            enterprise_customer.uuid
        )
        if not selected_course_mode.get('premium') and not user_consent_needed:
            # For the audit course modes (audit, honor), where DSC is not
            # required, enroll the learner directly through enrollment API
            # client and redirect the learner to LMS courseware page.
            if not enterprise_course_enrollment:
                # Create the Enterprise backend database records for this course enrollment.
                EnterpriseCourseEnrollment.objects.create(
                    enterprise_customer_user=enterprise_customer_user,
                    course_id=course_id,
                )

            try:
                # Post to E-Commerce for audit enrollment.
                ecommerce_api_client = EcommerceApiClient(request.user)
                ecommerce_api_client.post_audit_order_to_ecommerce(request, selected_course_mode['sku'])
            except (HTTPError, Timeout, HttpClientError):
                return redirect('enterprise_course_enrollment_page', enterprise_uuid, course_id)

            return redirect(LMS_COURSEWARE_URL.format(course_id=course_id))

        if user_consent_needed:
            # For the audit course modes (audit, honor) or for the premium
            # course modes (Verified, Prof Ed) where DSC is required, redirect
            # the learner to course specific DSC with enterprise UUID from
            # there the learner will be directed to the ecommerce flow after
            # providing DSC.
            next_url = '{handle_consent_enrollment_url}?{query_string}'.format(
                handle_consent_enrollment_url=reverse(
                    'enterprise_handle_consent_enrollment', args=[enterprise_customer.uuid, course_id]
                ),
                query_string=urlencode({'course_mode': selected_course_mode_name})
            )
            failure_url = reverse('enterprise_course_enrollment_page', args=[enterprise_customer.uuid, course_id])
            return redirect(
                '{grant_data_sharing_url}?{params}'.format(
                    grant_data_sharing_url=reverse('grant_data_sharing_permissions'),
                    params=urlencode(
                        {
                            'next': next_url,
                            'failure_url': failure_url,
                            'enterprise_id': enterprise_customer.uuid,
                            'course_id': course_id,
                        }
                    )
                )
            )

        # For the premium course modes (Verified, Prof Ed) where DSC is
        # not required, redirect the enterprise learner to the ecommerce
        # flow in LMS.
        # Note: LMS start flow automatically detects the paid mode
        return redirect(LMS_START_PREMIUM_COURSE_FLOW_URL.format(course_id=course_id))

    @method_decorator(force_fresh_session)
    @method_decorator(enterprise_login_required)
    def get(self, request, enterprise_uuid, course_id):
        """
        Show course track selection page for the enterprise.

        Based on `enterprise_uuid` in URL, the view will decide which
        enterprise customer's course enrollment page is to use.

        Unauthenticated learners will be redirected to enterprise-linked SSO.

        A 404 will be raised if any of the following conditions are met:
            * No enterprise customer uuid kwarg `enterprise_uuid` in request.
            * No enterprise customer found against the enterprise customer
                uuid `enterprise_uuid` in the request kwargs.
            * No course is found in database against the provided `course_id`.
        """
        # Verify that all necessary resources are present
        verify_edx_resources()

        enterprise_customer, course, course_run, modes = self.get_base_details(enterprise_uuid, course_id)

        # Create a link between the user and the enterprise customer if it does not already exist.  Ensure that the link
        # is saved to the database prior to invoking get_final_price() on the displayed course modes, so that the
        # ecommerce service knows this user belongs to an enterprise customer.
        with transaction.atomic():
            enterprise_customer_user, __ = EnterpriseCustomerUser.objects.get_or_create(
                enterprise_customer=enterprise_customer,
                user_id=request.user.id
            )

<<<<<<< HEAD
        data_sharing_consent = DataSharingConsent.objects.proxied_get(
=======
        data_sharing_consent = DataSharingConsent.objects.get(
>>>>>>> dc1b87fd
            username=enterprise_customer_user.username,
            course_id=course_id,
            enterprise_customer=enterprise_customer
        )

        enrollment_client = EnrollmentApiClient()
        enrolled_course = enrollment_client.get_course_enrollment(request.user.username, course_id)
        try:
            enterprise_course_enrollment = EnterpriseCourseEnrollment.objects.get(
                enterprise_customer_user__enterprise_customer=enterprise_customer,
                enterprise_customer_user__user_id=request.user.id,
                course_id=course_id
            )
        except EnterpriseCourseEnrollment.DoesNotExist:
            enterprise_course_enrollment = None

        if enrolled_course and enterprise_course_enrollment:
            # The user is already enrolled in the course through the Enterprise Customer, so redirect to the course
            # info page.
            return redirect(LMS_COURSE_URL.format(course_id=course_id))

        return self.get_enterprise_course_enrollment_page(
            request,
            enterprise_customer,
            course,
            course_run,
            modes,
            enterprise_course_enrollment,
            data_sharing_consent,
        )<|MERGE_RESOLUTION|>--- conflicted
+++ resolved
@@ -43,10 +43,6 @@
     get_enterprise_customer_for_user,
     get_enterprise_customer_or_404,
     get_enterprise_customer_user,
-<<<<<<< HEAD
-    clean_html_for_template_rendering,
-=======
->>>>>>> dc1b87fd
 )
 from six.moves.urllib.parse import urlencode, urljoin  # pylint: disable=import-error
 
@@ -703,11 +699,7 @@
             user_id=request.user.id
         )
 
-<<<<<<< HEAD
         data_sharing_consent = DataSharingConsent.objects.proxied_get(
-=======
-        data_sharing_consent = DataSharingConsent.objects.get(
->>>>>>> dc1b87fd
             username=enterprise_customer_user.username,
             course_id=course_id,
             enterprise_customer=enterprise_customer
@@ -830,11 +822,7 @@
                 user_id=request.user.id
             )
 
-<<<<<<< HEAD
         data_sharing_consent = DataSharingConsent.objects.proxied_get(
-=======
-        data_sharing_consent = DataSharingConsent.objects.get(
->>>>>>> dc1b87fd
             username=enterprise_customer_user.username,
             course_id=course_id,
             enterprise_customer=enterprise_customer
