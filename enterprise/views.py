--- conflicted
+++ resolved
@@ -42,11 +42,7 @@
     get_enterprise_customer_for_user,
     get_enterprise_customer_or_404,
     get_enterprise_customer_user,
-<<<<<<< HEAD
-=======
-    is_consent_required_for_user,
     clean_html_for_template_rendering,
->>>>>>> 3a74787c
 )
 from six.moves.urllib.parse import urlencode, urljoin  # pylint: disable=import-error
 
