# -*- coding: utf-8 -*-
"""
Utility functions for enterprise app.
"""
from __future__ import absolute_import, unicode_literals

import hashlib
import logging
import re
from uuid import UUID

import six
from opaque_keys.edx.keys import CourseKey

from django.apps import apps
from django.conf import settings
from django.core import mail
from django.core.exceptions import ObjectDoesNotExist
from django.core.urlresolvers import reverse
from django.http import Http404
from django.template.loader import render_to_string
from django.utils.translation import ugettext as _

# pylint: disable=import-error,wrong-import-order
from six.moves.urllib.parse import parse_qs, urlencode, urlparse, urlsplit, urlunparse, urlunsplit

try:
    # Try to import identity provider registry if third_party_auth is present
    from third_party_auth.provider import Registry
except ImportError:
    Registry = None

LOGGER = logging.getLogger(__name__)


class NotConnectedToOpenEdX(Exception):
    """
    Exception to raise when not connected to OpenEdX.

    In general, this exception shouldn't be raised, because this package is
    designed to be installed directly inside an existing OpenEdX platform.
    """

    def __init__(self, *args, **kwargs):
        """
        Log a warning and initialize the exception.
        """
        LOGGER.warning('edx-enterprise unexpectedly failed as if not installed in an OpenEdX platform')
        super(NotConnectedToOpenEdX, self).__init__(*args, **kwargs)


class CourseCatalogApiError(Exception):
    """
    Exception to raise when we we received data from Course Catalog but it contained an error.
    """


class MultipleProgramMatchError(CourseCatalogApiError):
    """
    Exception to raise when Course Catalog api returned multiple programs, while single program was expected.
    """

    def __init__(self, programs_matched, *args, **kwargs):
        """
        Initialize :class:`MultipleProgramMatchError`.

        Arguments:
            programs_matched (int): number of programs matched where one  proram was expected.
            args (iterable): variable arguments
            kwargs (dict): keyword arguments
        """
        super(MultipleProgramMatchError, self).__init__(*args, **kwargs)
        self.programs_matched = programs_matched


def get_identity_provider(provider_id):
    """
    Get Identity Provider with given id.

    Raises a ValueError if it third_party_auth app is not available.

    Return:
        Instance of ProviderConfig or None.
    """
    return Registry and Registry.get(provider_id)


def get_idp_choices():
    """
    Get a list of identity providers choices for enterprise customer.

    Return:
        A list of choices of all identity providers, None if it can not get any available identity provider.
    """
    first = [("", "-"*7)]
    if Registry:
        return first + [(idp.provider_id, idp.name) for idp in Registry.enabled()]
    return None


def get_all_field_names(model):
    """
    Return all fields' names from a model.

    According to `Django documentation`_, ``get_all_field_names`` should become some monstrosity with chained
    iterable ternary nested in a list comprehension. For now, a simpler version of iterating over fields and
    getting their names work, but we might have to switch to full version in future.

    .. _Django documentation: https://docs.djangoproject.com/en/1.8/ref/models/meta/
    """
    return [f.name for f in model._meta.get_fields()]


def get_catalog_admin_url(catalog_id):
    """
    Get url to catalog details admin page.

    Arguments:
        catalog_id (int): Catalog id for which to return catalog details url.

    Returns:
         URL pointing to catalog details admin page for the give catalog id.

    Example:
        >>> get_catalog_admin_url_template(2)
        "http://localhost:18381/admin/catalogs/catalog/2/change/"

    """
    return get_catalog_admin_url_template().format(catalog_id=catalog_id)


def get_catalog_admin_url_template():
    """
    Get template of catalog admin url.

    URL template will contain a placeholder '{catalog_id}' for catalog id.

    Returns:
        A string containing template for catalog url.

    Example:
        >>> get_catalog_admin_url_template()
        "http://localhost:18381/admin/catalogs/catalog/{catalog_id}/change/"

    """
    api_base_url = getattr(settings, "COURSE_CATALOG_API_URL", "")

    # Extract FQDN (Fully Qualified Domain Name) from API URL.
    match = re.match(r"^(?P<fqdn>(?:https?://)?[^/]+)", api_base_url)

    if not match:
        return ""

    # Return matched FQDN from catalog api url appended with catalog admin path
    return match.group("fqdn").rstrip("/") + "/admin/catalogs/catalog/{catalog_id}/change/"


def build_notification_message(template_context, template_configuration=None):
    """
    Create HTML and plaintext message bodies for a notification.

    We receive a context with data we can use to render, as well as an optional site
    template configration - if we don't get a template configuration, we'll use the
    standard, built-in template.

    Arguments:
        template_context (dict): A set of data to render
        template_configuration: A database-backed object with templates
            stored that can be used to render a notification.

    """
    if (
            template_configuration is not None and
            template_configuration.html_template and
            template_configuration.plaintext_template
    ):
        plain_msg, html_msg = template_configuration.render_all_templates(template_context)
    else:
        plain_msg = render_to_string(
            'enterprise/emails/user_notification.txt',
            template_context
        )
        html_msg = render_to_string(
            'enterprise/emails/user_notification.html',
            template_context
        )

    return plain_msg, html_msg


def get_notification_subject_line(course_name, template_configuration=None):
    """
    Get a subject line for a notification email.

    The method is designed to fail in a "smart" way; if we can't render a
    database-backed subject line template, then we'll fall back to a template
    saved in the Django settings; if we can't render _that_ one, then we'll
    fall through to a friendly string written into the code.

    One example of a failure case in which we want to fall back to a stock template
    would be if a site admin entered a subject line string that contained a template
    tag that wasn't available, causing a KeyError to be raised.

    Arguments:
        course_name (str): Course name to be rendered into the string
        template_configuration: A database-backed object with a stored subject line template

    """
    stock_subject_template = _('You\'ve been enrolled in {course_name}!')
    default_subject_template = getattr(
        settings,
        'ENTERPRISE_ENROLLMENT_EMAIL_DEFAULT_SUBJECT_LINE',
        stock_subject_template,
    )
    if template_configuration is not None and template_configuration.subject_line:
        final_subject_template = template_configuration.subject_line
    else:
        final_subject_template = default_subject_template

    try:
        return final_subject_template.format(course_name=course_name)
    except KeyError:
        pass

    try:
        return default_subject_template.format(course_name=course_name)
    except KeyError:
        return stock_subject_template.format(course_name=course_name)


def send_email_notification_message(user, enrolled_in, enterprise_customer, email_connection=None):
    """
    Send an email notifying a user about their enrollment in a course.

    Arguments:
        user: Either a User object or a PendingEnterpriseCustomerUser that we can use
            to get details for the email
        enrolled_in (dict): The dictionary contains details of the enrollable object
            (either course or program) that the user enrolled in. This MUST contain
            a `name` key, and MAY contain the other following keys:
                - url: A human-friendly link to the enrollable's home page
                - type: Either `course` or `program` at present
                - branding: A special name for what the enrollable "is"; for example,
                    "MicroMasters" would be the branding for a "MicroMasters Program"
                - start: A datetime object indicating when the enrollable will be available.
        enterprise_customer: The EnterpriseCustomer that the enrollment was created using.
        email_connection: An existing Django email connection that can be used without
            creating a new connection for each individual message

    """
    if hasattr(user, 'first_name') and hasattr(user, 'username'):
        # PendingEnterpriseCustomerUsers don't have usernames or real names. We should
        # template slightly differently to make sure weird stuff doesn't happen.
        user_name = user.first_name
        if not user_name:
            user_name = user.username
    else:
        user_name = None

    # Users have an `email` attribute; PendingEnterpriseCustomerUsers have `user_email`.
    if hasattr(user, 'email'):
        user_email = user.email
    elif hasattr(user, 'user_email'):
        user_email = user.user_email
    else:
        raise TypeError(_('`user` must have one of either `email` or `user_email`.'))

    msg_context = {
        'user_name': user_name,
        'enrolled_in': enrolled_in,
        'organization_name': enterprise_customer.name,
    }
    try:
        site_template_configuration = enterprise_customer.site.enterprise_enrollment_template
    except (ObjectDoesNotExist, AttributeError):
        site_template_configuration = None

    plain_msg, html_msg = build_notification_message(msg_context, site_template_configuration)

    subject_line = get_notification_subject_line(enrolled_in['name'], site_template_configuration)

    return mail.send_mail(
        subject_line,
        plain_msg,
        settings.DEFAULT_FROM_EMAIL,
        [user_email],
        html_message=html_msg,
        connection=email_connection
    )


def get_reversed_url_by_site(request, site, *args, **kwargs):
    """
    Get a function to do a standard Django `reverse`, and then apply that path to another site's domain.

    We use urlparse to split the url into its individual components, and then replace
    the netloc with the domain for the site in question. We then unparse the result
    into a URL string.

    Arguments:
        request: The Django request currently being processed
        site (site): The site we want to apply to the URL created
        *args: Pass to the standard reverse function
        **kwargs: Pass to the standard reverse function

    """
    domain = site.domain
    reversed_url = reverse(*args, **kwargs)
    full_url = request.build_absolute_uri(reversed_url)
    parsed = urlparse(full_url)
    final_url = urlunparse(
        parsed._replace(netloc=domain)
    )
    return final_url


def get_enterprise_customer(uuid):
    """
    Get the ``EnterpriseCustomer`` instance associated with ``uuid``.

    :param uuid: The universally unique ID of the enterprise customer.
    :return: The ``EnterpriseCustomer`` instance, or ``None`` if it doesn't exist.
    """
    EnterpriseCustomer = apps.get_model('enterprise', 'EnterpriseCustomer')  # pylint: disable=invalid-name
    try:
        return EnterpriseCustomer.objects.get(uuid=uuid)  # pylint: disable=no-member
    except EnterpriseCustomer.DoesNotExist:
        return None


def get_enterprise_customer_for_user(auth_user):
    """
    Return enterprise customer instance for given user.

    Some users are associated with an enterprise customer via `EnterpriseCustomerUser` model,
        1. if given user is associated with any enterprise customer, return enterprise customer.
        2. otherwise return `None`.

    Arguments:
        auth_user (contrib.auth.User): Django User

    Returns:
        (EnterpriseCustomer): enterprise customer associated with the current user.

    """
    EnterpriseCustomerUser = apps.get_model('enterprise', 'EnterpriseCustomerUser')  # pylint: disable=invalid-name
    try:
        return EnterpriseCustomerUser.objects.get(user_id=auth_user.id).enterprise_customer  # pylint: disable=no-member
    except EnterpriseCustomerUser.DoesNotExist:
        return None


def get_enterprise_customer_user(user_id, enterprise_uuid):
    """
    Return the object for EnterpriseCustomerUser.

    Arguments:
        user_id (str): user identifier
        enterprise_uuid (UUID): Universally unique identifier for the enterprise customer.

    Returns:
        (EnterpriseCustomerUser): enterprise customer user record

    """
    EnterpriseCustomerUser = apps.get_model('enterprise', 'EnterpriseCustomerUser')  # pylint: disable=invalid-name
    try:
        return EnterpriseCustomerUser.objects.get(  # pylint: disable=no-member
            enterprise_customer__uuid=enterprise_uuid,
            user_id=user_id
        )
    except EnterpriseCustomerUser.DoesNotExist:
        return None


def get_course_track_selection_url(course_run, query_parameters):
    """
    Return track selection url for the given course.

    Arguments:
        course_run (dict): A dictionary containing course run metadata.
        query_parameters (dict): A dictionary containing query parameters to be added to course selection url.

    Raises:
        (KeyError): Raised when course run dict does not have 'key' key.

    Returns:
        (str): Course track selection url.

    """
    try:
        course_root = reverse('course_modes_choose', kwargs={'course_id': course_run['key']})
    except KeyError:
        LOGGER.exception(
            "KeyError while parsing course run data.\nCourse Run: \n%s", course_run,
        )
        raise

    url = '{}{}'.format(
        settings.LMS_ROOT_URL,
        course_root
    )
    course_run_url = update_query_parameters(url, query_parameters)

    return course_run_url


def update_query_parameters(url, query_parameters):
    """
    Return url with updated query parameters.

    Arguments:
        url (str): Original url whose query parameters need to be updated.
        query_parameters (dict): A dictionary containing query parameters to be added to course selection url.

    Returns:
        (slug): slug identifier for the identity provider that can be used for identity verification of
            users associated the enterprise customer of the given user.

    """
    scheme, netloc, path, query_string, fragment = urlsplit(url)
    url_params = parse_qs(query_string)

    # Update url query parameters
    url_params.update(query_parameters)

    return urlunsplit(
        (scheme, netloc, path, urlencode(url_params, doseq=True), fragment),
    )


def safe_extract_key(data, key, default=''):
    """
    Safely extract the key, if it does not exist or is None, return the default.

    Arguments:
        data (dict): The dictionary from which to extract the key's value.
        key (str): The key for which we need to extract the value from data.
        default: The value to return if the key is not present in data.

    """
    if key in data and data[key] is not None:
        return data[key]
    return default


def filter_audit_course_modes(enterprise_customer, course_modes):
    """
    Filter audit course modes out if the enterprise customer has not enabled the 'Enable audit enrollment' flag.

    Arguments:
        enterprise_customer: The EnterpriseCustomer that the enrollment was created using.
        course_modes: iterable with dictionaries containing a required 'mode' key

    """
    audit_modes = getattr(settings, 'ENTERPRISE_COURSE_ENROLLMENT_AUDIT_MODES', ['audit'])
    if not enterprise_customer.enable_audit_enrollment:
        return [course_mode for course_mode in course_modes if course_mode['mode'] not in audit_modes]
    return course_modes


def get_enterprise_customer_or_404(enterprise_uuid):
    """
    Given an EnterpriseCustomer UUID, return the corresponding EnterpriseCustomer or raise a 404.

    Arguments:
        enterprise_uuid (str): The UUID (in string form) of the EnterpriseCustomer to fetch.

    Returns:
        (EnterpriseCustomer): The EnterpriseCustomer given the UUID.

    """
    EnterpriseCustomer = apps.get_model('enterprise', 'EnterpriseCustomer')  # pylint: disable=invalid-name
    try:
        enterprise_uuid = UUID(enterprise_uuid)
        return EnterpriseCustomer.objects.get(uuid=enterprise_uuid)  # pylint: disable=no-member
    except (ValueError, EnterpriseCustomer.DoesNotExist):
        LOGGER.error('Unable to find enterprise customer for UUID: %s', enterprise_uuid)
<<<<<<< HEAD
        raise Http404
    return enterprise_customer


def get_cache_key(**kwargs):
    """
    Get MD5 encoded cache key for given arguments.

    Here is the format of key before MD5 encryption.
        key1:value1__key2:value2 ...

    Example:
        >>> get_cache_key(site_domain="example.com", resource="enterprise")
        # Here is key format for above call
        # "site_domain:example.com__resource:enterprise"
        a54349175618ff1659dee0978e3149ca

    Arguments:
        **kwargs: Key word arguments that need to be present in cache key.

    Returns:
         An MD5 encoded key uniquely identified by the key word arguments.
    """
    key = '__'.join(['{}:{}'.format(item, value) for item, value in six.iteritems(kwargs)])

    return hashlib.md5(key.encode('utf-8')).hexdigest()


def traverse_pagination(response, endpoint):
    """
    Traverse a paginated API response.

    Extracts and concatenates "results" (list of dict) returned by DRF-powered
    APIs.

    Arguments:
        response (Dict): Current response dict from service API
        endpoint (slumber Resource object): slumber Resource object from edx-rest-api-client

    Returns:
        list of dict.

    """
    results = response.get('results', [])

    next_page = response.get('next')
    while next_page:
        querystring = parse_qs(urlparse(next_page).query, keep_blank_values=True)
        response = endpoint.get(**querystring)
        results += response.get('results', [])
        next_page = response.get('next')

    return results


def get_course_id_from_course_run_id(course_run_id):
    """
    Given a course run id, return the corresponding course id.

    Args:
        course_run_id (str): The course run ID.

    Returns:
        (str): The course ID.
    """
    course_run_key = CourseKey.from_string(course_run_id)
    return '{org}+{course}'.format(org=course_run_key.org, course=course_run_key.course)
=======
        raise Http404
>>>>>>> 7c1d4d43
<|MERGE_RESOLUTION|>--- conflicted
+++ resolved
@@ -475,9 +475,7 @@
         return EnterpriseCustomer.objects.get(uuid=enterprise_uuid)  # pylint: disable=no-member
     except (ValueError, EnterpriseCustomer.DoesNotExist):
         LOGGER.error('Unable to find enterprise customer for UUID: %s', enterprise_uuid)
-<<<<<<< HEAD
         raise Http404
-    return enterprise_customer
 
 
 def get_cache_key(**kwargs):
@@ -542,7 +540,4 @@
         (str): The course ID.
     """
     course_run_key = CourseKey.from_string(course_run_id)
-    return '{org}+{course}'.format(org=course_run_key.org, course=course_run_key.course)
-=======
-        raise Http404
->>>>>>> 7c1d4d43
+    return '{org}+{course}'.format(org=course_run_key.org, course=course_run_key.course)