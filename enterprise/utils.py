# -*- coding: utf-8 -*-
"""
Utility functions for enterprise app.
"""
from __future__ import absolute_import, unicode_literals

import hashlib
import logging
import re
from uuid import UUID

<<<<<<< HEAD
import six
=======
from opaque_keys.edx.keys import CourseKey
>>>>>>> 923be470

from django.apps import apps
from django.conf import settings
from django.core import mail
from django.core.exceptions import ObjectDoesNotExist
from django.core.urlresolvers import reverse
from django.http import Http404
from django.template.loader import render_to_string
from django.utils.translation import ugettext as _

# pylint: disable=import-error,wrong-import-order
from six.moves.urllib.parse import parse_qs, urlencode, urlparse, urlsplit, urlunparse, urlunsplit

try:
    # Try to import identity provider registry if third_party_auth is present
    from third_party_auth.provider import Registry
except ImportError:
    Registry = None

LOGGER = logging.getLogger(__name__)


class NotConnectedToOpenEdX(Exception):
    """
    Exception to raise when not connected to OpenEdX.

    In general, this exception shouldn't be raised, because this package is
    designed to be installed directly inside an existing OpenEdX platform.
    """

    def __init__(self, *args, **kwargs):
        """
        Log a warning and initialize the exception.
        """
        LOGGER.warning('edx-enterprise unexpectedly failed as if not installed in an OpenEdX platform')
        super(NotConnectedToOpenEdX, self).__init__(*args, **kwargs)


class CourseCatalogApiError(Exception):
    """
    Exception to raise when we we received data from Course Catalog but it contained an error.
    """


class MultipleProgramMatchError(CourseCatalogApiError):
    """
    Exception to raise when Course Catalog api returned multiple programs, while single program was expected.
    """

    def __init__(self, programs_matched, *args, **kwargs):
        """
        Initialize :class:`MultipleProgramMatchError`.

        Arguments:
            programs_matched (int): number of programs matched where one  proram was expected.
            args (iterable): variable arguments
            kwargs (dict): keyword arguments
        """
        super(MultipleProgramMatchError, self).__init__(*args, **kwargs)
        self.programs_matched = programs_matched


def get_identity_provider(provider_id):
    """
    Get Identity Provider with given id.

    Raises a ValueError if it third_party_auth app is not available.

    Return:
        Instance of ProviderConfig or None.
    """
    return Registry and Registry.get(provider_id)


def get_idp_choices():
    """
    Get a list of identity providers choices for enterprise customer.

    Return:
        A list of choices of all identity providers, None if it can not get any available identity provider.
    """
    first = [("", "-"*7)]
    if Registry:
        return first + [(idp.provider_id, idp.name) for idp in Registry.enabled()]
    return None


def get_all_field_names(model):
    """
    Return all fields' names from a model.

    According to `Django documentation`_, ``get_all_field_names`` should become some monstrosity with chained
    iterable ternary nested in a list comprehension. For now, a simpler version of iterating over fields and
    getting their names work, but we might have to switch to full version in future.

    .. _Django documentation: https://docs.djangoproject.com/en/1.8/ref/models/meta/
    """
    return [f.name for f in model._meta.get_fields()]


def get_catalog_admin_url(catalog_id):
    """
    Get url to catalog details admin page.

    Arguments:
        catalog_id (int): Catalog id for which to return catalog details url.

    Returns:
         URL pointing to catalog details admin page for the give catalog id.

    Example:
        >>> get_catalog_admin_url_template(2)
        "http://localhost:18381/admin/catalogs/catalog/2/change/"

    """
    return get_catalog_admin_url_template().format(catalog_id=catalog_id)


def get_catalog_admin_url_template():
    """
    Get template of catalog admin url.

    URL template will contain a placeholder '{catalog_id}' for catalog id.

    Returns:
        A string containing template for catalog url.

    Example:
        >>> get_catalog_admin_url_template()
        "http://localhost:18381/admin/catalogs/catalog/{catalog_id}/change/"

    """
    api_base_url = getattr(settings, "COURSE_CATALOG_API_URL", "")

    # Extract FQDN (Fully Qualified Domain Name) from API URL.
    match = re.match(r"^(?P<fqdn>(?:https?://)?[^/]+)", api_base_url)

    if not match:
        return ""

    # Return matched FQDN from catalog api url appended with catalog admin path
    return match.group("fqdn").rstrip("/") + "/admin/catalogs/catalog/{catalog_id}/change/"


def consent_necessary_for_course(user, course_id):
    """
    Determine if consent is necessary before a user can access a course they've enrolled in.

    Args:
        user: The user attempting to access the course
        course_id: The string ID of the course in question

    """
    # Get the model on demand, since we can't have a circular dependency
    EnterpriseCourseEnrollment = apps.get_model(  # pylint: disable=invalid-name
        app_label='enterprise',
        model_name='EnterpriseCourseEnrollment'
    )
    try:
        enrollment = EnterpriseCourseEnrollment.objects.get(
            enterprise_customer_user__user_id=user.id,
            course_id=course_id
        )
    except EnterpriseCourseEnrollment.DoesNotExist:
        return False
    return enrollment.consent_needed


def build_notification_message(template_context, template_configuration=None):
    """
    Create HTML and plaintext message bodies for a notification.

    We receive a context with data we can use to render, as well as an optional site
    template configration - if we don't get a template configuration, we'll use the
    standard, built-in template.

    Arguments:
        template_context (dict): A set of data to render
        template_configuration: A database-backed object with templates
            stored that can be used to render a notification.

    """
    if (
            template_configuration is not None and
            template_configuration.html_template and
            template_configuration.plaintext_template
    ):
        plain_msg, html_msg = template_configuration.render_all_templates(template_context)
    else:
        plain_msg = render_to_string(
            'enterprise/emails/user_notification.txt',
            template_context
        )
        html_msg = render_to_string(
            'enterprise/emails/user_notification.html',
            template_context
        )

    return plain_msg, html_msg


def get_notification_subject_line(course_name, template_configuration=None):
    """
    Get a subject line for a notification email.

    The method is designed to fail in a "smart" way; if we can't render a
    database-backed subject line template, then we'll fall back to a template
    saved in the Django settings; if we can't render _that_ one, then we'll
    fall through to a friendly string written into the code.

    One example of a failure case in which we want to fall back to a stock template
    would be if a site admin entered a subject line string that contained a template
    tag that wasn't available, causing a KeyError to be raised.

    Arguments:
        course_name (str): Course name to be rendered into the string
        template_configuration: A database-backed object with a stored subject line template

    """
    stock_subject_template = _('You\'ve been enrolled in {course_name}!')
    default_subject_template = getattr(
        settings,
        'ENTERPRISE_ENROLLMENT_EMAIL_DEFAULT_SUBJECT_LINE',
        stock_subject_template,
    )
    if template_configuration is not None and template_configuration.subject_line:
        final_subject_template = template_configuration.subject_line
    else:
        final_subject_template = default_subject_template

    try:
        return final_subject_template.format(course_name=course_name)
    except KeyError:
        pass

    try:
        return default_subject_template.format(course_name=course_name)
    except KeyError:
        return stock_subject_template.format(course_name=course_name)


def send_email_notification_message(user, enrolled_in, enterprise_customer, email_connection=None):
    """
    Send an email notifying a user about their enrollment in a course.

    Arguments:
        user: Either a User object or a PendingEnterpriseCustomerUser that we can use
            to get details for the email
        enrolled_in (dict): The dictionary contains details of the enrollable object
            (either course or program) that the user enrolled in. This MUST contain
            a `name` key, and MAY contain the other following keys:
                - url: A human-friendly link to the enrollable's home page
                - type: Either `course` or `program` at present
                - branding: A special name for what the enrollable "is"; for example,
                    "MicroMasters" would be the branding for a "MicroMasters Program"
                - start: A datetime object indicating when the enrollable will be available.
        enterprise_customer: The EnterpriseCustomer that the enrollment was created using.
        email_connection: An existing Django email connection that can be used without
            creating a new connection for each individual message

    """
    if hasattr(user, 'first_name') and hasattr(user, 'username'):
        # PendingEnterpriseCustomerUsers don't have usernames or real names. We should
        # template slightly differently to make sure weird stuff doesn't happen.
        user_name = user.first_name
        if not user_name:
            user_name = user.username
    else:
        user_name = None

    # Users have an `email` attribute; PendingEnterpriseCustomerUsers have `user_email`.
    if hasattr(user, 'email'):
        user_email = user.email
    elif hasattr(user, 'user_email'):
        user_email = user.user_email
    else:
        raise TypeError(_('`user` must have one of either `email` or `user_email`.'))

    msg_context = {
        'user_name': user_name,
        'enrolled_in': enrolled_in,
        'organization_name': enterprise_customer.name,
    }
    try:
        site_template_configuration = enterprise_customer.site.enterprise_enrollment_template
    except (ObjectDoesNotExist, AttributeError):
        site_template_configuration = None

    plain_msg, html_msg = build_notification_message(msg_context, site_template_configuration)

    subject_line = get_notification_subject_line(enrolled_in['name'], site_template_configuration)

    return mail.send_mail(
        subject_line,
        plain_msg,
        settings.DEFAULT_FROM_EMAIL,
        [user_email],
        html_message=html_msg,
        connection=email_connection
    )


def get_reversed_url_by_site(request, site, *args, **kwargs):
    """
    Get a function to do a standard Django `reverse`, and then apply that path to another site's domain.

    We use urlparse to split the url into its individual components, and then replace
    the netloc with the domain for the site in question. We then unparse the result
    into a URL string.

    Arguments:
        request: The Django request currently being processed
        site (site): The site we want to apply to the URL created
        *args: Pass to the standard reverse function
        **kwargs: Pass to the standard reverse function

    """
    domain = site.domain
    reversed_url = reverse(*args, **kwargs)
    full_url = request.build_absolute_uri(reversed_url)
    parsed = urlparse(full_url)
    final_url = urlunparse(
        parsed._replace(netloc=domain)
    )
    return final_url


def get_enterprise_customer_for_user(auth_user):
    """
    Return enterprise customer instance for given user.

    Some users are associated with an enterprise customer via `EnterpriseCustomerUser` model,
        1. if given user is associated with any enterprise customer, return enterprise customer.
        2. otherwise return `None`.

    Arguments:
        auth_user (contrib.auth.User): Django User

    Returns:
        (EnterpriseCustomer): enterprise customer associated with the current user.

    """
    # pylint: disable=invalid-name
    EnterpriseCustomerUser = apps.get_model(app_label='enterprise', model_name='EnterpriseCustomerUser')
    enterprise_customer_user = EnterpriseCustomerUser.objects.filter(user_id=auth_user.id).first()

    # Return `None` if given user is not associated with any enterprise customer
    if not enterprise_customer_user:
        return None

    return enterprise_customer_user.enterprise_customer


def get_enterprise_customer_user(user_id, enterprise_uuid):
    """
    Return the object for EnterpriseCustomerUser.

    Arguments:
        user_id (str): user identifier
        enterprise_uuid (UUID): Universally unique identifier for the enterprise customer.

    Returns:
        (EnterpriseCustomerUser): enterprise customer user record

    """
    # pylint: disable=invalid-name
    EnterpriseCustomerUser = apps.get_model(app_label='enterprise', model_name='EnterpriseCustomerUser')
    try:
        enterprise_customer_user = EnterpriseCustomerUser.objects.get(
            enterprise_customer__uuid=enterprise_uuid,
            user_id=user_id
        )
    except EnterpriseCustomerUser.DoesNotExist:
        return None

    return enterprise_customer_user


def is_consent_required_for_user(enterprise_customer_user, course_id=None):
    """
    Determine if user fulfills data sharing consent requirement for enterprise.

    This method first checks if learner has provided account level consent
    then checks course level consent.

    Arguments:
        course_id (str): The ID of the course in which the learner is enrolled
        enterprise_customer_user (EnterpriseCustomerUser): enterprise customer
            user record

    Returns:
        Boolean: enterprise customer user required to provide data sharing consent.

    """
    enterprise_customer = enterprise_customer_user.enterprise_customer
    # pylint: disable=invalid-name
    EnterpriseCustomer = apps.get_model(app_label='enterprise', model_name='EnterpriseCustomer')

    # No need for consent, if the enterprise customer doesn't requires DSC.
    if not enterprise_customer.enforces_data_sharing_consent(EnterpriseCustomer.AT_ENROLLMENT):
        return False

    # No need for consent, if the enterprise learner has provided account
    # level consent.
    learner_consent_state = enterprise_customer_user.data_sharing_consent.first()
    learner_consent_enabled = learner_consent_state and learner_consent_state.enabled
    if learner_consent_enabled:
        return False

    # No need for consent, if the enterprise learner has provided course level
    # consent for the given course.
    if course_id:
        learner_course_consent_state = enterprise_customer_user.enterprise_enrollments.filter(
            course_id=course_id
        ).first()
        return learner_course_consent_state.consent_needed if learner_course_consent_state else True

    return True


def get_course_track_selection_url(course_run, query_parameters):
    """
    Return track selection url for the given course.

    Arguments:
        course_run (dict): A dictionary containing course run metadata.
        query_parameters (dict): A dictionary containing query parameters to be added to course selection url.

    Raises:
        (KeyError): Raised when course run dict does not have 'key' key.

    Returns:
        (str): Course track selection url.

    """
    try:
        course_root = reverse('course_modes_choose', kwargs={'course_id': course_run['key']})
    except KeyError:
        LOGGER.exception(
            "KeyError while parsing course run data.\nCourse Run: \n%s", course_run,
        )
        raise

    url = '{}{}'.format(
        settings.LMS_ROOT_URL,
        course_root
    )
    course_run_url = update_query_parameters(url, query_parameters)

    return course_run_url


def update_query_parameters(url, query_parameters):
    """
    Return url with updated query parameters.

    Arguments:
        url (str): Original url whose query parameters need to be updated.
        query_parameters (dict): A dictionary containing query parameters to be added to course selection url.

    Returns:
        (slug): slug identifier for the identity provider that can be used for identity verification of
            users associated the enterprise customer of the given user.

    """
    scheme, netloc, path, query_string, fragment = urlsplit(url)
    url_params = parse_qs(query_string)

    # Update url query parameters
    url_params.update(query_parameters)

    return urlunsplit(
        (scheme, netloc, path, urlencode(url_params, doseq=True), fragment),
    )


def safe_extract_key(data, key, default=''):
    """
    Safely extract the key, if it does not exist or is None, return the default.

    Arguments:
        data (dict): The dictionary from which to extract the key's value.
        key (str): The key for which we need to extract the value from data.
        default: The value to return if the key is not present in data.

    """
    if key in data and data[key] is not None:
        return data[key]
    return default


def filter_audit_course_modes(enterprise_customer, course_modes):
    """
    Filter audit course modes out if the enterprise customer has not enabled the 'Enable audit enrollment' flag.

    Arguments:
        enterprise_customer: The EnterpriseCustomer that the enrollment was created using.
        course_modes: iterable with dictionaries containing a required 'mode' key

    """
    audit_modes = getattr(settings, 'ENTERPRISE_COURSE_ENROLLMENT_AUDIT_MODES', ['audit'])
    if not enterprise_customer.enable_audit_enrollment:
        return [course_mode for course_mode in course_modes if course_mode['mode'] not in audit_modes]
    return course_modes


def get_enterprise_customer_or_404(enterprise_uuid):
    """
    Given an EnterpriseCustomer UUID, return the corresponding EnterpriseCustomer or raise a 404.

    Arguments:
        enterprise_uuid (str): The UUID (in string form) of the EnterpriseCustomer to fetch.

    Returns:
        (EnterpriseCustomer): The EnterpriseCustomer given the UUID.

    """
    # pylint: disable=invalid-name
    EnterpriseCustomer = apps.get_model(app_label='enterprise', model_name='EnterpriseCustomer')
    try:
        enterprise_uuid = UUID(enterprise_uuid)
        enterprise_customer = EnterpriseCustomer.objects.get(uuid=enterprise_uuid)
    except (ValueError, EnterpriseCustomer.DoesNotExist):
        LOGGER.error('Unable to find enterprise customer for UUID: %s', enterprise_uuid)
        raise Http404
    return enterprise_customer


<<<<<<< HEAD
def get_cache_key(**kwargs):
    """
    Get MD5 encoded cache key for given arguments.

    Here is the format of key before MD5 encryption.
        key1:value1__key2:value2 ...

    Example:
        >>> get_cache_key(site_domain="example.com", resource="enterprise")
        # Here is key format for above call
        # "site_domain:example.com__resource:enterprise"
        a54349175618ff1659dee0978e3149ca

    Arguments:
        **kwargs: Key word arguments that need to be present in cache key.

    Returns:
         An MD5 encoded key uniquely identified by the key word arguments.
    """
    key = '__'.join(['{}:{}'.format(item, value) for item, value in six.iteritems(kwargs)])

    return hashlib.md5(key).hexdigest()


def traverse_pagination(response, endpoint):
    """
    Traverse a paginated API response.

    Extracts and concatenates "results" (list of dict) returned by DRF-powered
    APIs.

    Arguments:
        response (Dict): Current response dict from service API
        endpoint (slumber Resource object): slumber Resource object from edx-rest-api-client

    Returns:
        list of dict.

    """
    results = response.get('results', [])

    next_page = response.get('next')
    while next_page:
        querystring = parse_qs(urlparse(next_page).query, keep_blank_values=True)
        response = endpoint.get(**querystring)
        results += response.get('results', [])
        next_page = response.get('next')

    return results
=======
def get_course_id_from_course_run_id(course_run_id):
    """
    Given a course run id, return the corresponding course id.

    Args:
        course_run_id (str): The course run ID.

    Returns:
        (str): The course ID.
    """
    course_run_key = CourseKey.from_string(course_run_id)
    return '{org}+{course}'.format(org=course_run_key.org, course=course_run_key.course)
>>>>>>> 923be470
<|MERGE_RESOLUTION|>--- conflicted
+++ resolved
@@ -9,11 +9,8 @@
 import re
 from uuid import UUID
 
-<<<<<<< HEAD
 import six
-=======
 from opaque_keys.edx.keys import CourseKey
->>>>>>> 923be470
 
 from django.apps import apps
 from django.conf import settings
@@ -542,7 +539,6 @@
     return enterprise_customer
 
 
-<<<<<<< HEAD
 def get_cache_key(**kwargs):
     """
     Get MD5 encoded cache key for given arguments.
@@ -592,7 +588,8 @@
         next_page = response.get('next')
 
     return results
-=======
+
+
 def get_course_id_from_course_run_id(course_run_id):
     """
     Given a course run id, return the corresponding course id.
@@ -604,5 +601,4 @@
         (str): The course ID.
     """
     course_run_key = CourseKey.from_string(course_run_id)
-    return '{org}+{course}'.format(org=course_run_key.org, course=course_run_key.course)
->>>>>>> 923be470
+    return '{org}+{course}'.format(org=course_run_key.org, course=course_run_key.course)